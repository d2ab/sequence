/*
 * Copyright 2016 Daniel Skogquist Åborg
 *
 * Licensed under the Apache License, Version 2.0 (the "License");
 * you may not use this file except in compliance with the License.
 * You may obtain a copy of the License at
 *
 *     http://www.apache.org/licenses/LICENSE-2.0
 *
 * Unless required by applicable law or agreed to in writing, software
 * distributed under the License is distributed on an "AS IS" BASIS,
 * WITHOUT WARRANTIES OR CONDITIONS OF ANY KIND, either express or implied.
 * See the License for the specific language governing permissions and
 * limitations under the License.
 */

apply plugin: 'java'
apply plugin: 'java-library-distribution'
apply plugin: 'maven'
apply plugin: 'signing'

<<<<<<< HEAD
version = '1.3.1-SNAPSHOT'
=======
version = '2.0-SNAPSHOT'
>>>>>>> bdfa9fbc
group = 'org.d2ab'
archivesBaseName = project.name

[compileJava, compileTestJava]*.options*.encoding = 'UTF-8'

repositories {
    jcenter()
    mavenLocal()
}

configurations.all {
    // Check for updates every build
    resolutionStrategy.cacheChangingModulesFor 0, 'seconds'
}

javadoc {
    options.overview = "src/main/java/overview.html"
}

task javadocJar(type: Jar) {
    classifier 'javadoc'
    from javadoc
}

task sourcesJar(type: Jar) {
    classifier 'sources'
    from sourceSets.main.allSource
}

assembleDist.dependsOn javadocJar, sourcesJar

artifacts {
    archives javadocJar, sourcesJar
}

signing {
    sign configurations.archives
}

dependencies {
    testCompile "org.mockito:mockito-core:[2,3)"
    testCompile 'junit:junit:[4.12,5)'
    testCompile 'org.hamcrest:java-hamcrest:[2,3)'
}

distributions {
    main {
        contents {
            from { 'README.md' }
            from { 'LICENSE' }
            from { javadocJar }
            from { sourcesJar }
        }
    }
}

uploadArchives {
    repositories {
        mavenDeployer {
            beforeDeployment { MavenDeployment deployment -> signing.signPom(deployment) }

            repository(url: "https://oss.sonatype.org/service/local/staging/deploy/maven2/") {
                authentication(userName: ossrhUsername, password: ossrhPassword)
            }

            snapshotRepository(url: "https://oss.sonatype.org/content/repositories/snapshots/") {
                authentication(userName: ossrhUsername, password: ossrhPassword)
            }

            pom.project {
                name 'Sequence'
                packaging 'jar'
                // optionally artifactId can be defined here
                description 'A lightweight alternative to Java 8 sequential Stream'
                url 'http://github.com/d2ab/sequence'

                scm {
                    connection 'scm:git:https://github.com/d2ab/sequence.git'
                    developerConnection 'scm:git:https://github.com/d2ab/sequence.git'
                    url 'https://github.com/d2ab/sequence'
                }

                licenses {
                    license {
                        name 'The Apache License, Version 2.0'
                        url 'http://www.apache.org/licenses/LICENSE-2.0.txt'
                    }
                }

                developers {
                    developer {
                        id 'd2ab'
                        name 'Daniel Skogquist Åborg'
                        email 'daniel@d2ab.org'
                    }
                }
            }
        }
    }
}<|MERGE_RESOLUTION|>--- conflicted
+++ resolved
@@ -19,11 +19,7 @@
 apply plugin: 'maven'
 apply plugin: 'signing'
 
-<<<<<<< HEAD
-version = '1.3.1-SNAPSHOT'
-=======
 version = '2.0-SNAPSHOT'
->>>>>>> bdfa9fbc
 group = 'org.d2ab'
 archivesBaseName = project.name
 
@@ -31,12 +27,6 @@
 
 repositories {
     jcenter()
-    mavenLocal()
-}
-
-configurations.all {
-    // Check for updates every build
-    resolutionStrategy.cacheChangingModulesFor 0, 'seconds'
 }
 
 javadoc {
