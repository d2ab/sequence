--- conflicted
+++ resolved
@@ -1285,89 +1285,7 @@
 	 * @since 1.1
 	 */
 	default boolean isEmpty() {
-<<<<<<< HEAD
-		return !iterator().hasNext();
-	}
-
-	/**
-	 * @return true if this {@code LongSequence} contains the given {@code long}, false otherwise.
-	 *
-	 * @since 1.2
-	 */
-	default boolean containsLong(long l) {
-		return iterator().contains(l);
-	}
-
-	/**
-	 * @return true if this {@code LongSequence} contains the given {@code long}, false otherwise.
-	 *
-	 * @since 1.2
-	 * @deprecated Use {@link #containsLong(long)} instead.
-	 */
-	@Deprecated
-	default boolean contains(long l) {
-		return containsLong(l);
-	}
-
-	/**
-	 * @return true if this {@code LongSequence} contains all of the given {@code longs}, false otherwise.
-	 *
-	 * @since 1.2
-	 *
-	 * @deprecated Use {@link #containsAllLongs(long...)} instead.
-	 */
-	@Deprecated
-	default boolean containsAll(long... items) {
-		for (long item : items)
-			if (!iterator().contains(item))
-				return false;
-
-		return true;
-	}
-
-	/**
-	 * @return true if this {@code LongSequence} contains any of the given {@code longs}, false otherwise.
-	 *
-	 * @since 1.2
-	 *
-	 * @deprecated Use {@link #containsAnyLongs(long...)} instead.
-	 */
-	@Deprecated
-	default boolean containsAny(long... items) {
-		for (LongIterator iterator = iterator(); iterator.hasNext(); )
-			if (Arrayz.contains(items, iterator.nextLong()))
-				return true;
-
-		return false;
-=======
 		return iterator().isEmpty();
->>>>>>> bdfa9fbc
-	}
-
-	/**
-	 * @return true if this {@code LongSequence} contains all of the given {@code longs}, false otherwise.
-	 *
-	 * @since 1.3
-	 */
-	default boolean containsAllLongs(long... items) {
-		for (long item : items)
-			if (!iterator().contains(item))
-				return false;
-
-		return true;
-	}
-
-	/**
-	 * @return true if this {@code LongSequence} contains any of the given {@code longs}, false otherwise.
-	 *
-	 * @since 1.3
-	 */
-	default boolean containsAnyLongs(long... items) {
-		for (LongIterator iterator = iterator(); iterator.hasNext(); )
-			if (Arrayz.contains(items, iterator.nextLong()))
-				return true;
-
-		return false;
 	}
 
 	/**
