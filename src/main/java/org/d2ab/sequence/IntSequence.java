/*
 * Copyright 2016 Daniel Skogquist Åborg
 *
 * Licensed under the Apache License, Version 2.0 (the "License");
 * you may not use this file except in compliance with the License.
 * You may obtain a copy of the License at
 *
 *     http://www.apache.org/licenses/LICENSE-2.0
 *
 * Unless required by applicable law or agreed to in writing, software
 * distributed under the License is distributed on an "AS IS" BASIS,
 * WITHOUT WARRANTIES OR CONDITIONS OF ANY KIND, either express or implied.
 * See the License for the specific language governing permissions and
 * limitations under the License.
 */

package org.d2ab.sequence;

import org.d2ab.collection.Arrayz;
import org.d2ab.collection.ints.*;
import org.d2ab.function.IntBiConsumer;
import org.d2ab.function.IntBiPredicate;
import org.d2ab.function.IntToCharFunction;
import org.d2ab.iterator.IterationException;
import org.d2ab.iterator.Iterators;
import org.d2ab.iterator.chars.CharIterator;
import org.d2ab.iterator.doubles.DoubleIterator;
import org.d2ab.iterator.ints.*;
import org.d2ab.iterator.longs.LongIterator;

import java.io.IOException;
import java.io.InputStream;
import java.util.*;
import java.util.function.*;
import java.util.stream.IntStream;
import java.util.stream.Stream;

import static java.util.Collections.emptyIterator;

/**
 * An {@link Iterable} sequence of {@code int} values with {@link Stream}-like operations for refining,
 * transforming and collating the list of ints.
 */
@FunctionalInterface
public interface IntSequence extends IntList {
	/**
	 * Create empty {@code IntSequence} with no contents.
	 */
	static IntSequence empty() {
		return once(emptyIterator());
	}

	/**
	 * Create an {@code IntSequence} with the given {@code ints].
	 */
	static IntSequence of(int... is) {
		return () -> IntIterator.of(is);
	}

	/**
	 * Create an {@code intSequence} with the given {@code ints], limited to the given size.
	 */
	static IntSequence from(int[] is, int size) {
		return () -> IntIterator.from(is, size);
	}

	/**
	 * Create an {@code IntSequence} with the given {@code ints}, reading from the given offset and limited to the
	 * given size.
	 */
	static IntSequence from(int[] is, int offset, int size) {
		return () -> IntIterator.from(is, offset, size);
	}

	/**
	 * Create an {@code IntSequence} from a {@link IntIterable}.
	 *
	 * @see #cache(IntIterable)
	 */
	static IntSequence from(IntIterable iterable) {
		return iterable::iterator;
	}

	/**
	 * Create an {@code IntSequence} from an {@link Iterable} of {@code Integer} values.
	 *
	 * @see #cache(Iterable)
	 */
	static IntSequence from(Iterable<Integer> iterable) {
		return from(IntIterable.from(iterable));
	}

	/**
	 * Create a once-only {@code IntSequence} from a {@link PrimitiveIterator.OfInt}. Note that {@code IntSequence}s
	 * created from {@link PrimitiveIterator.OfInt} cannot be passed over more than once. Further attempts will
	 * register the {@code IntSequence} as empty.
	 *
	 * @see #cache(PrimitiveIterator.OfInt)
	 * @since 1.1
	 */
	static IntSequence once(PrimitiveIterator.OfInt iterator) {
		return from(IntIterable.once(iterator));
	}

	/**
	 * Create a once-only {@code IntSequence} from an {@link Iterator} of {@code Integer} values. Note that
	 * {@code IntSequence} created from {@link Iterator}s cannot be passed over more than once. Further attempts will
	 * register the {@code IntSequence} as empty.
	 *
	 * @see #cache(Iterator)
	 * @since 1.1
	 */
	static IntSequence once(Iterator<Integer> iterator) {
		return once(IntIterator.from(iterator));
	}

	/**
	 * Create a once-only {@code IntSequence} from an {@link IntStream} of items. Note that {@code IntSequences}
	 * created from {@link IntStream}s cannot be passed over more than once. Further attempts will register the
	 * {@code IntSequence} as empty.
	 *
	 * @throws IllegalStateException if the {@link IntStream} is exhausted.
	 * @see #cache(IntStream)
	 * @since 1.1
	 */
	static IntSequence once(IntStream stream) {
		return once(stream.iterator());
	}

	/**
	 * Create a only-only {@code Sequence} from a {@link Stream} of items. Note that {@code Sequences} created
	 * from{@link Stream}s cannot be passed over more than once. Further attempts will register the {@code IntSequence}
	 * as empty.
	 *
	 * @throws IllegalStateException if the {@link Stream} is exhausted.
	 * @see #cache(Stream)
	 * @since 1.1
	 */
	static IntSequence once(Stream<Integer> stream) {
		return once(stream.iterator());
	}

	/**
	 * Create an {@code IntSequence} from an {@link InputStream} which iterates over the bytes provided in the
	 * input stream as ints. The {@link InputStream} must support {@link InputStream#reset} or the {@code IntSequence}
	 * will only be available to iterate over once. The {@link InputStream} will be reset in between iterations,
	 * if possible. If an {@link IOException} occurs during iteration, an {@link IterationException} will be thrown.
	 * The {@link InputStream} will not be closed by the {@code IntSequence} when iteration finishes, it must be closed
	 * externally when iteration is finished.
	 *
	 * @since 1.1
	 */
	static IntSequence read(InputStream inputStream) {
		return IntIterable.read(inputStream)::iterator;
	}

	/**
	 * Create an {@code IntSequence} from a cached copy of an {@link IntIterable}.
	 *
	 * @see #cache(Iterable)
	 * @see #cache(IntStream)
	 * @see #cache(Stream)
	 * @see #cache(PrimitiveIterator.OfInt)
	 * @see #cache(Iterator)
	 * @see #from(IntIterable)
	 * @since 1.1
	 */
	static IntSequence cache(IntIterable iterable) {
		return cache(iterable.iterator());
	}

	/**
	 * Create an {@code IntSequence} from a cached copy of a {@link PrimitiveIterator.OfInt}.
	 *
	 * @see #cache(Iterator)
	 * @see #cache(IntStream)
	 * @see #cache(Stream)
	 * @see #cache(IntIterable)
	 * @see #cache(Iterable)
	 * @see #once(PrimitiveIterator.OfInt)
	 * @since 1.1
	 */
	static IntSequence cache(PrimitiveIterator.OfInt iterator) {
		return from(IntList.copy(iterator));
	}

	/**
	 * Create an {@code IntSequence} from a cached copy of an {@link Iterator} of {@link Integer}s.
	 *
	 * @see #cache(PrimitiveIterator.OfInt)
	 * @see #cache(IntStream)
	 * @see #cache(Stream)
	 * @see #cache(IntIterable)
	 * @see #cache(Iterable)
	 * @see #once(Iterator)
	 * @since 1.1
	 */
	static IntSequence cache(Iterator<Integer> iterator) {
		return cache(IntIterator.from(iterator));
	}

	/**
	 * Create an {@code IntSequence} from a cached copy of an {@link IntStream}.
	 *
	 * @see #cache(Stream)
	 * @see #cache(IntIterable)
	 * @see #cache(Iterable)
	 * @see #cache(PrimitiveIterator.OfInt)
	 * @see #cache(Iterator)
	 * @see #once(IntStream)
	 * @since 1.1
	 */
	static IntSequence cache(IntStream stream) {
		return cache(stream.iterator());
	}

	/**
	 * Create an {@code IntSequence} from a cached copy of a {@link Stream} of {@link Integer}s.
	 *
	 * @see #cache(IntStream)
	 * @see #cache(IntIterable)
	 * @see #cache(Iterable)
	 * @see #cache(PrimitiveIterator.OfInt)
	 * @see #cache(Iterator)
	 * @see #once(Stream)
	 * @since 1.1
	 */
	static IntSequence cache(Stream<Integer> stream) {
		return cache(stream.iterator());
	}

	/**
	 * Create an {@code IntSequence} from a cached copy of an {@link Iterable} of {@code Integer} values.
	 *
	 * @see #cache(IntIterable)
	 * @see #cache(IntStream)
	 * @see #cache(Stream)
	 * @see #cache(PrimitiveIterator.OfInt)
	 * @see #cache(Iterator)
	 * @see #from(Iterable)
	 * @since 1.1
	 */
	static IntSequence cache(Iterable<Integer> iterable) {
		return cache(iterable.iterator());
	}

	/**
	 * An {@code IntSequence} of all the positive {@code int} values starting at {@code 1} and ending at
	 * {@link Integer#MAX_VALUE}.
	 *
	 * @see #positiveFromZero()
	 * @see #increasingFrom(int)
	 * @see #negative()
	 * @see #negativeFromZero()
	 * @see #decreasingFrom(int)
	 * @see #steppingFrom(int, int)
	 * @see #range(int, int)
	 * @see #range(int, int, int)
	 */
	static IntSequence positive() {
		return range(1, Integer.MAX_VALUE);
	}

	/**
	 * An {@code IntSequence} of all the positive {@code int} values starting at {@code 0} and ending at
	 * {@link Integer#MAX_VALUE}.
	 *
	 * @see #positive()
	 * @see #increasingFrom(int)
	 * @see #negative()
	 * @see #negativeFromZero()
	 * @see #decreasingFrom(int)
	 * @see #steppingFrom(int, int)
	 * @see #range(int, int)
	 * @see #range(int, int, int)
	 */
	static IntSequence positiveFromZero() {
		return range(0, Integer.MAX_VALUE);
	}

	/**
	 * An increasing {@code IntSequence} of {@code int} values starting at the given value. This sequence never
	 * terminates but will wrap to {@link Integer#MIN_VALUE} when passing {@link Integer#MAX_VALUE}.
	 *
	 * @see #decreasingFrom(int)
	 * @see #positive()
	 * @see #positiveFromZero()
	 * @see #negative()
	 * @see #negativeFromZero()
	 * @see #steppingFrom(int, int)
	 * @see #range(int, int)
	 * @see #range(int, int, int)
	 */
	static IntSequence increasingFrom(int start) {
		return steppingFrom(start, 1);
	}

	/**
	 * An {@code IntSequence} of all the negative {@code int} values starting at {@code -1} and ending at
	 * {@link Integer#MIN_VALUE}.
	 *
	 * @see #negativeFromZero()
	 * @see #increasingFrom(int)
	 * @see #positive()
	 * @see #positiveFromZero()
	 * @see #decreasingFrom(int)
	 * @see #steppingFrom(int, int)
	 * @see #range(int, int)
	 * @see #range(int, int, int)
	 */
	static IntSequence negative() {
		return range(-1, Integer.MIN_VALUE);
	}

	/**
	 * An {@code IntSequence} of all the negative {@code int} values starting at {@code 0} and ending at
	 * {@link Integer#MIN_VALUE}.
	 *
	 * @see #negative()
	 * @see #increasingFrom(int)
	 * @see #positive()
	 * @see #positiveFromZero()
	 * @see #decreasingFrom(int)
	 * @see #steppingFrom(int, int)
	 * @see #range(int, int)
	 * @see #range(int, int, int)
	 */
	static IntSequence negativeFromZero() {
		return range(0, Integer.MIN_VALUE);
	}

	/**
	 * A decreasing {@code Sequence} of {@code int} values starting at the given value. This sequence never
	 * terminates but will wrap to {@link Integer#MAX_VALUE} when passing {@link Integer#MIN_VALUE}.
	 *
	 * @see #increasingFrom(int)
	 * @see #positive()
	 * @see #positiveFromZero()
	 * @see #negative()
	 * @see #negativeFromZero()
	 * @see #steppingFrom(int, int)
	 * @see #range(int, int)
	 * @see #range(int, int, int)
	 */
	static IntSequence decreasingFrom(int start) {
		return steppingFrom(start, -1);
	}

	/**
	 * A {@code Sequence} of all the {@code int} values starting at the given value and stepping with the given
	 * step. Pass in a negative step to create a decreasing sequence. This sequence never terminates but will wrap when
	 * passing {@link Integer#MAX_VALUE} or {@link Integer#MIN_VALUE}.
	 *
	 * @see #range(int, int)
	 * @see #range(int, int, int)
	 * @see #increasingFrom(int)
	 * @see #decreasingFrom(int)
	 * @see #positive()
	 * @see #positiveFromZero()
	 * @see #negative()
	 * @see #negativeFromZero()
	 */
	static IntSequence steppingFrom(int start, int step) {
		return recurse(start, x -> x + step);
	}

	/**
	 * A {@code Sequence} of all the {@code int} values between the given start and end positions, inclusive.
	 *
	 * @see #range(int, int, int)
	 * @see #steppingFrom(int, int)
	 * @see #increasingFrom(int)
	 * @see #decreasingFrom(int)
	 * @see #positive()
	 * @see #positiveFromZero()
	 * @see #negative()
	 * @see #negativeFromZero()
	 */
	static IntSequence range(int start, int end) {
		return range(start, end, 1);
	}

	/**
	 * A {@code Sequence} of the {@code int} values between the given start and end positions, stepping with the
	 * given step. The step must be given as a positive value, even if the range is a decreasing range.
	 *
	 * @throws IllegalArgumentException if {@code step < 0}
	 * @see #range(int, int)
	 * @see #steppingFrom(int, int)
	 * @see #increasingFrom(int)
	 * @see #decreasingFrom(int)
	 * @see #positive()
	 * @see #positiveFromZero()
	 * @see #negative()
	 * @see #negativeFromZero()
	 */
	static IntSequence range(int start, int end, int step) {
		if (step < 0)
			throw new IllegalArgumentException("Require step >= 0");
		return end >= start ?
		       recurse(start, x -> x + step).endingAt(x -> (long) x + step > end) :
		       recurse(start, x -> x - step).endingAt(x -> (long) x - step < end);
	}

	/**
	 * Returns an {@code IntSequence} sequence produced by recursively applying the given operation to the given
	 * seed, which forms the first element of the sequence, the second being f(seed), the third f(f(seed)) and so on.
	 * The returned {@code IntSequence} sequence never terminates naturally.
	 *
	 * @return an {@code IntSequence} sequence produced by recursively applying the given operation to the given seed
	 *
	 * @see #generate(IntSupplier)
	 * @see #endingAt(int)
	 * @see #until(int)
	 */
	static IntSequence recurse(int seed, IntUnaryOperator op) {
		return () -> new InfiniteIntIterator() {
			private int previous;
			private boolean hasPrevious;

			@Override
			public int nextInt() {
				previous = hasPrevious ? op.applyAsInt(previous) : seed;
				hasPrevious = true;
				return previous;
			}
		};
	}

	/**
	 * @return an {@code IntSequence} that is generated from the given supplier and thus never terminates.
	 *
	 * @see #recurse(int, IntUnaryOperator)
	 * @see #endingAt(int)
	 * @see #until(int)
	 */
	static IntSequence generate(IntSupplier supplier) {
		return once((InfiniteIntIterator) supplier::getAsInt);
	}

	/**
	 * @return an {@code IntSequence} where each {@link #iterator()} is generated by polling for a supplier and then
	 * using it to generate the sequence of {@code ints}. The sequence never terminates.
	 *
	 * @see #recurse(int, IntUnaryOperator)
	 * @see #endingAt(int)
	 * @see #until(int)
	 */
	static IntSequence multiGenerate(Supplier<? extends IntSupplier> supplierSupplier) {
		return () -> {
			IntSupplier intSupplier = supplierSupplier.get();
			return (InfiniteIntIterator) intSupplier::getAsInt;
		};
	}

	/**
	 * @return an {@code IntSequence} of random ints that never terminates. Each run of this {@code IntSequence}'s
	 * {@link #iterator()} will produce a new random sequence of ints. This method is equivalent to
	 * {@code random(Random::new)}.
	 *
	 * @see #random(Supplier)
	 * @see Random#nextInt()
	 * @since 1.2
	 */
	static IntSequence random() {
		return random(Random::new);
	}

	/**
	 * @return an {@code IntSequence} of random ints that never terminates. The given supplier is used to produce the
	 * instance of {@link Random} that is used, one for each new {@link #iterator()}.
	 *
	 * @see #random()
	 * @see Random#nextInt()
	 * @since 1.2
	 */
	static IntSequence random(Supplier<? extends Random> randomSupplier) {
		return multiGenerate(() -> {
			Random random = randomSupplier.get();
			return random::nextInt;
		});
	}

	/**
	 * @return an {@code IntSequence} of random ints between {@code 0}, inclusive, and the upper bound, exclusive,
	 * that never terminates. Each run of this {@code IntSequence}'s {@link #iterator()} will produce a new random
	 * sequence of ints. This method is equivalent to {@code random(Random::new, upper}.
	 *
	 * @see #random(Supplier, int)
	 * @see Random#nextInt(int)
	 * @since 1.2
	 */
	static IntSequence random(int upper) {
		return random(0, upper);
	}

	/**
	 * @return an {@code IntSequence} of random ints between {@code 0}, inclusive, and the upper bound, exclusive,
	 * that never terminates. The given supplier is used to produce the instance of {@link Random} that is used, one
	 * for each new {@link #iterator()}.
	 *
	 * @see #random(int)
	 * @see Random#nextInt(int)
	 * @since 1.2
	 */
	static IntSequence random(Supplier<? extends Random> randomSupplier, int upper) {
		return random(randomSupplier, 0, upper);
	}

	/**
	 * @return an {@code IntSequence} of random ints between the lower bound, inclusive, and upper bound, exclusive,
	 * that never terminates. Each run of this {@code IntSequence}'s {@link #iterator()} will produce a new random
	 * sequence of ints. This method is equivalent to {@code random(Random::new, lower, upper}.
	 *
	 * @see #random(Supplier, int, int)
	 * @see Random#nextInt(int)
	 * @since 1.2
	 */
	static IntSequence random(int lower, int upper) {
		return random(Random::new, lower, upper);
	}

	/**
	 * @return an {@code IntSequence} of random ints between the lower bound, inclusive, and upper bound, exclusive,
	 * that never terminates. The given supplier is used to produce the instance of {@link Random} that is used, one
	 * for each new {@link #iterator()}.
	 *
	 * @see #random(int, int)
	 * @see Random#nextInt(int)
	 * @since 1.2
	 */
	static IntSequence random(Supplier<? extends Random> randomSupplier, int lower, int upper) {
		return multiGenerate(() -> {
			Random random = randomSupplier.get();
			int bound = upper - lower;
			return () -> random.nextInt(bound) + lower;
		});
	}

	/**
	 * Terminate this {@code IntSequence} sequence before the given element, with the previous element as the last
	 * element in this {@code IntSequence} sequence.
	 *
	 * @see #until(IntPredicate)
	 * @see #endingAt(int)
	 * @see #generate(IntSupplier)
	 * @see #recurse(int, IntUnaryOperator)
	 */
	default IntSequence until(int terminal) {
		return () -> new ExclusiveTerminalIntIterator(iterator(), terminal);
	}

	/**
	 * Terminate this {@code IntSequence} sequence at the given element, including it as the last element in this
	 * {@code
	 * IntSequence} sequence.
	 *
	 * @see #endingAt(IntPredicate)
	 * @see #until(int)
	 * @see #generate(IntSupplier)
	 * @see #recurse(int, IntUnaryOperator)
	 */
	default IntSequence endingAt(int terminal) {
		return () -> new InclusiveTerminalIntIterator(iterator(), terminal);
	}

	/**
	 * Terminate this {@code IntSequence} sequence before the element that satisfies the given predicate, with the
	 * previous
	 * element as the last element in this {@code IntSequence} sequence.
	 *
	 * @see #until(int)
	 * @see #endingAt(int)
	 * @see #generate(IntSupplier)
	 * @see #recurse(int, IntUnaryOperator)
	 */
	default IntSequence until(IntPredicate terminal) {
		return () -> new ExclusiveTerminalIntIterator(iterator(), terminal);
	}

	/**
	 * Terminate this {@code IntSequence} sequence at the element that satisfies the given predicate, including the
	 * element as the last element in this {@code IntSequence} sequence.
	 *
	 * @see #endingAt(int)
	 * @see #until(int)
	 * @see #generate(IntSupplier)
	 * @see #recurse(int, IntUnaryOperator)
	 */
	default IntSequence endingAt(IntPredicate terminal) {
		return () -> new InclusiveTerminalIntIterator(iterator(), terminal);
	}

	/**
	 * Begin this {@code IntSequence} just after the given element is encountered, not including the element in the
	 * {@code IntSequence}.
	 *
	 * @see #startingAfter(IntPredicate)
	 * @see #startingFrom(int)
	 * @since 1.1
	 */
	default IntSequence startingAfter(int element) {
		return () -> new ExclusiveStartingIntIterator(iterator(), element);
	}

	/**
	 * Begin this {@code IntSequence} when the given element is encountered, including the element as the first element
	 * in the {@code IntSequence}.
	 *
	 * @see #startingFrom(IntPredicate)
	 * @see #startingAfter(int)
	 * @since 1.1
	 */
	default IntSequence startingFrom(int element) {
		return () -> new InclusiveStartingIntIterator(iterator(), element);
	}

	/**
	 * Begin this {@code IntSequence} just after the given predicate is satisfied, not including the element that
	 * satisfies the predicate in the {@code IntSequence}.
	 *
	 * @see #startingAfter(int)
	 * @see #startingFrom(IntPredicate)
	 * @since 1.1
	 */
	default IntSequence startingAfter(IntPredicate predicate) {
		return () -> new ExclusiveStartingIntIterator(iterator(), predicate);
	}

	/**
	 * Begin this {@code IntSequence} when the given predicate is satisfied, including the element that satisfies
	 * the predicate as the first element in the {@code IntSequence}.
	 *
	 * @see #startingFrom(int)
	 * @see #startingAfter(IntPredicate)
	 * @since 1.1
	 */
	default IntSequence startingFrom(IntPredicate predicate) {
		return () -> new InclusiveStartingIntIterator(iterator(), predicate);
	}

	/**
	 * Map the values in this {@code IntSequence} sequence to another set of values specified by the given {@code
	 * mapper} function.
	 */
	default IntSequence map(IntUnaryOperator mapper) {
		return () -> new UnaryIntIterator(iterator()) {
			@Override
			public int nextInt() {
				return mapper.applyAsInt(iterator.nextInt());
			}
		};
	}

	/**
	 * Map the values in this {@code IntSequence} sequence to another set of values specified by the given {@code
	 * mapper} function, while providing the current index to the mapper.
	 *
	 * @since 1.2
	 */
	default IntSequence mapIndexed(IntBinaryOperator mapper) {
		return () -> new UnaryIntIterator(iterator()) {
			private int index;

			@Override
			public int nextInt() {
				return mapper.applyAsInt(iterator.nextInt(), index++);
			}
		};
	}

	/**
	 * Map the {@code ints} in this {@code IntSequence} to their boxed {@link Integer} counterparts.
	 */
	default Sequence<Integer> box() {
		return toSequence(Integer::valueOf);
	}

	/**
	 * Map the {@code ints} in this {@code IntSequence} to a {@link Sequence} of values.
	 */
	default <T> Sequence<T> toSequence(IntFunction<T> mapper) {
		return () -> Iterators.from(iterator(), mapper);
	}

	/**
	 * Skip a set number of {@code ints} in this {@code IntSequence}.
	 */
	default IntSequence skip(int skip) {
		return () -> new SkippingIntIterator(iterator(), skip);
	}

	/**
	 * Skip a set number of {@code ints} at the end of this {@code IntSequence}.
	 *
	 * @since 1.1
	 */
	default IntSequence skipTail(int skip) {
		if (skip == 0)
			return this;

		return () -> new TailSkippingIntIterator(iterator(), skip);
	}

	/**
	 * Limit the maximum number of {@code ints} returned by this {@code IntSequence}.
	 */
	default IntSequence limit(int limit) {
		return () -> new LimitingIntIterator(iterator(), limit);
	}

	/**
	 * Append the given {@code ints} to the end of this {@code IntSequence}.
	 */
	default IntSequence append(int... ints) {
		return append(IntIterable.of(ints));
	}

	/**
	 * Append the {@code ints} in the given {@link IntIterable} to the end of this {@code IntSequence}.
	 */
	default IntSequence append(IntIterable that) {
		return new ChainingIntIterable(this, that)::iterator;
	}

	/**
	 * Append the {@link Integer}s in the given {@link Iterable} to the end of this {@code IntSequence}.
	 */
	default IntSequence append(Iterable<Integer> iterable) {
		return append(IntIterable.from(iterable));
	}

	/**
	 * Append the {@code ints} in the given {@link IntIterator} to the end of this {@code IntSequence}.
	 * <p>
	 * The appended {@code ints} will only be available on the first traversal of the resulting {@code IntSequence}.
	 *
	 * @see #cache(PrimitiveIterator.OfInt)
	 */
	default IntSequence append(PrimitiveIterator.OfInt iterator) {
		return append(IntIterable.once(iterator));
	}

	/**
	 * Append the {@link Integer}s in the given {@link Iterator} to the end of this {@code IntSequence}.
	 * <p>
	 * The appended {@link Integer}s will only be available on the first traversal of the resulting
	 * {@code IntSequence}.
	 *
	 * @see #cache(Iterator)
	 */
	default IntSequence append(Iterator<Integer> iterator) {
		return append(IntIterator.from(iterator));
	}

	/**
	 * Append the {@code int} values of the given {@link IntStream} to the end of this {@code IntSequence}.
	 * <p>
	 * The appended {@code ints} will only be available on the first traversal of the resulting {@code IntSequence}.
	 *
	 * @see #cache(IntStream)
	 */
	default IntSequence append(IntStream stream) {
		return append(stream.iterator());
	}

	/**
	 * Append the {@link Integer}s in the given {@link Stream} to the end of this {@code IntSequence}.
	 * <p>
	 * The appended {@link Integer}s will only be available on the first traversal of the resulting
	 * {@code IntSequence}.
	 *
	 * @see #cache(Stream)
	 */
	default IntSequence append(Stream<Integer> stream) {
		return append(stream.iterator());
	}

	/**
	 * Filter the elements in this {@code IntSequence}, keeping only the elements that match the given
	 * {@link IntPredicate}.
	 */
	default IntSequence filter(IntPredicate predicate) {
		return () -> new FilteringIntIterator(iterator(), predicate);
	}

	/**
	 * Filter the elements in this {@code IntSequence}, keeping only the elements that match the given
	 * {@link IntBiPredicate}, which is passed each {@code double} together with its index in the sequence.
	 *
	 * @since 1.2
	 */
	default IntSequence filterIndexed(IntBiPredicate predicate) {
		return () -> new IndexedFilteringIntIterator(iterator(), predicate);
	}

	/**
	 * Filter this {@code IntSequence} to another sequence of ints while peeking at the previous value in the
	 * sequence.
	 * <p>
	 * The predicate has access to the previous int and the current int in the iteration. If the current int is
	 * the first value in the sequence, and there is no previous value, the provided replacement value is used as
	 * the first previous value.
	 */
	default IntSequence filterBack(int firstPrevious, IntBiPredicate predicate) {
		return () -> new BackPeekingFilteringIntIterator(iterator(), firstPrevious, predicate);
	}

	/**
	 * Filter this {@code IntSequence} to another sequence of ints while peeking at the next int in the sequence.
	 * <p>
	 * The predicate has access to the current int and the next int in the iteration. If the current int is
	 * the last value in the sequence, and there is no next value, the provided replacement value is used as
	 * the last next value.
	 */
	default IntSequence filterForward(int lastNext, IntBiPredicate predicate) {
		return () -> new ForwardPeekingFilteringIntIterator(iterator(), lastNext, predicate);
	}

	/**
	 * @return an {@code IntSequence} containing only the {@code ints} found in the given target array.
	 *
	 * @since 1.2
	 */
	@SuppressWarnings("unchecked")
	default IntSequence including(int... elements) {
		return filter(e -> Arrayz.contains(elements, e));
	}

	/**
	 * @return an {@code IntSequence} containing only the {@code ints} not found in the given target array.
	 *
	 * @since 1.2
	 */
	@SuppressWarnings("unchecked")
	default IntSequence excluding(int... elements) {
		return filter(e -> !Arrayz.contains(elements, e));
	}

	/**
	 * Collect the elements in this {@code IntSequence} into an {@link IntList}.
	 */
	default IntList toList() {
		return toList(ArrayIntList::new);
	}

	/**
	 * Collect the elements in this {@code IntSequence} into an {@link IntList} of the type determined by the given
	 * constructor.
	 */
	default IntList toList(Supplier<? extends IntList> constructor) {
		return toCollection(constructor);
	}

	/**
	 * Collect the elements in this {@code IntSequence} into an {@link IntSet}.
	 *
	 * @see #toSortedSet()
	 */
	default IntSet toSet() {
		return toSortedSet();
	}

	/**
	 * Collect the elements in this {@code IntSequence} into an {@link IntSet} of the type determined by the given
	 * constructor.
	 */
	default <S extends IntSet> S toSet(Supplier<? extends S> constructor) {
		return toCollection(constructor);
	}

	/**
	 * Collect the elements in this {@code IntSequence} into an {@link IntSortedSet}.
	 */
	default IntSortedSet toSortedSet() {
		return toSet(BitIntSet::new);
	}

	/**
	 * Collect this {@code IntSequence} into an {@link IntCollection} of the type determined by the given constructor.
	 */
	default <U extends IntCollection> U toCollection(Supplier<? extends U> constructor) {
		return collectInto(constructor.get());
	}

	/**
	 * Collect this {@code IntSequence} into an arbitrary container using the given constructor and adder.
	 */
	default <C> C collect(Supplier<? extends C> constructor, ObjIntConsumer<? super C> adder) {
		return collectInto(constructor.get(), adder);
	}

	/**
	 * Collect this {@code IntSequence} into the given {@link IntCollection}.
	 */
	default <U extends IntCollection> U collectInto(U collection) {
		collection.addAllInts(this);
		return collection;
	}

	/**
	 * Collect this {@code IntSequence} into the given container using the given adder.
	 */
	default <C> C collectInto(C result, ObjIntConsumer<? super C> adder) {
		forEachInt(x -> adder.accept(result, x));
		return result;
	}

	/**
	 * Join this {@code IntSequence} into a string separated by the given delimiter.
	 */
	default String join(String delimiter) {
		return join("", delimiter, "");
	}

	/**
	 * Join this {@code IntSequence} into a string separated by the given delimiter, with the given prefix and suffix.
	 */
	default String join(String prefix, String delimiter, String suffix) {
		StringBuilder result = new StringBuilder(prefix);

		boolean started = false;
		for (IntIterator iterator = iterator(); iterator.hasNext(); started = true) {
			int each = iterator.nextInt();
			if (started)
				result.append(delimiter);
			result.append(each);
		}

		return result.append(suffix).toString();
	}

	/**
	 * Reduce this {@code IntSequence} into a single {@code int} by iteratively applying the given binary operator to
	 * the current result and each {@code int} in the sequence.
	 */
	default OptionalInt reduce(IntBinaryOperator operator) {
		IntIterator iterator = iterator();
		if (!iterator.hasNext())
			return OptionalInt.empty();

		int result = iterator.reduce(iterator.nextInt(), operator);
		return OptionalInt.of(result);
	}

	/**
	 * Reduce this {@code IntSequence} into a single {@code int} by iteratively applying the given binary operator to
	 * the current result and each {@code int} in the sequence, starting with the given identity as the initial result.
	 */
	default int reduce(int identity, IntBinaryOperator operator) {
		return iterator().reduce(identity, operator);
	}

	/**
	 * @return the first int of this {@code IntSequence} or an empty {@link OptionalInt} if there are no
	 * ints in the {@code IntSequence}.
	 */
	default OptionalInt first() {
		return at(0);
	}

	/**
	 * @return the last int of this {@code IntSequence} or an empty {@link OptionalInt} if there are no
	 * ints in the {@code IntSequence}.
	 */
	default OptionalInt last() {
		IntIterator iterator = iterator();
		if (!iterator.hasNext())
			return OptionalInt.empty();

		int last;
		do
			last = iterator.nextInt(); while (iterator.hasNext());

		return OptionalInt.of(last);
	}

	/**
	 * @return the {@code int} at the given index, or an empty {@link OptionalInt} if the {@code IntSequence} is
	 * smaller than the index.
	 *
	 * @since 1.2
	 */
	default OptionalInt at(int index) {
		IntIterator iterator = iterator();
		iterator.skip(index);

		if (!iterator.hasNext())
			return OptionalInt.empty();

		return OptionalInt.of(iterator.nextInt());
	}

	/**
	 * @return the first int of those in this {@code IntSequence} matching the given predicate, or an empty
	 * {@link OptionalInt} if there are no matching ints in the {@code IntSequence}.
	 *
	 * @see #filter(IntPredicate)
	 * @see #at(int, IntPredicate)
	 * @since 1.2
	 */
	default OptionalInt first(IntPredicate predicate) {
		return at(0, predicate);
	}

	/**
	 * @return the last int of those in this {@code IntSequence} matching the given predicate, or an empty
	 * {@link OptionalInt} if there are no matching ints in the {@code IntSequence}.
	 *
	 * @see #filter(IntPredicate)
	 * @see #at(int, IntPredicate)
	 * @since 1.2
	 */
	default OptionalInt last(IntPredicate predicate) {
		return filter(predicate).last();
	}

	/**
	 * @return the {@code int} at the given index out of ints matching the given predicate, or an empty
	 * {@link OptionalInt} if the matching {@code IntSequence} is smaller than the index.
	 *
	 * @see #filter(IntPredicate)
	 * @since 1.2
	 */
	default OptionalInt at(int index, IntPredicate predicate) {
		return filter(predicate).at(index);
	}

	/**
	 * Skip x number of steps in between each invocation of the iterator of this {@code IntSequence}.
	 */
	default IntSequence step(int step) {
		return () -> new SteppingIntIterator(iterator(), step);
	}

	/**
	 * @return an {@code IntSequence} where each item occurs only once, the first time it is encountered.
	 */
	default IntSequence distinct() {
		return () -> new DistinctIntIterator(iterator());
	}

	/**
	 * @return the smallest int in this {@code IntSequence}.
	 */
	default OptionalInt min() {
		return reduce(Math::min);
	}

	/**
	 * @return the greatest int in this {@code IntSequence}.
	 */
	default OptionalInt max() {
		return reduce(Math::max);
	}

	/**
	 * @return the number of ints in this {@code IntSequence}.
	 *
	 * @since 1.2
	 */
	@Override
	default int size() {
		return iterator().count();
	}

	/**
	 * @return an unsized {@link Spliterator.OfInt} for this {@code IntSequence}.
	 *
	 * @since 2.0
	 */
	@Override
	default Spliterator.OfInt spliterator() {
		return Spliterators.spliteratorUnknownSize(iterator(), 0);
	}

	/**
	 * @return true if all ints in this {@code IntSequence} satisfy the given predicate, false otherwise.
	 */
	default boolean all(IntPredicate predicate) {
		for (IntIterator iterator = iterator(); iterator.hasNext(); )
			if (!predicate.test(iterator.nextInt()))
				return false;

		return true;
	}

	/**
	 * @return true if no ints in this {@code IntSequence} satisfy the given predicate, false otherwise.
	 */
	default boolean none(IntPredicate predicate) {
		return !any(predicate);
	}

	/**
	 * @return true if any int in this {@code IntSequence} satisfy the given predicate, false otherwise.
	 */
	default boolean any(IntPredicate predicate) {
		for (IntIterator iterator = iterator(); iterator.hasNext(); )
			if (predicate.test(iterator.nextInt()))
				return true;

		return false;
	}

	/**
	 * Allow the given {@link IntConsumer} to see each element in this {@code IntSequence} as it is traversed.
	 */
	default IntSequence peek(IntConsumer action) {
		return () -> new UnaryIntIterator(iterator()) {
			@Override
			public int nextInt() {
				int next = iterator.nextInt();
				action.accept(next);
				return next;
			}
		};
	}

	/**
	 * Allow the given {@link IntBiConsumer} to see each element together with its index in this {@code IntSequence}
	 * as it is traversed.
	 *
	 * @since 1.2.2
	 */
	default IntSequence peekIndexed(IntBiConsumer action) {
		return () -> new UnaryIntIterator(iterator()) {
			private int index;

			@Override
			public int nextInt() {
				int next = iterator.nextInt();
				action.accept(next, index++);
				return next;
			}
		};
	}

	/**
	 * @return this {@code IntSequence} sorted according to the natural order of the int values.
	 *
	 * @see #reverse()
	 */
	default IntSequence sorted() {
		return () -> {
			int[] array = toIntArray();
			Arrays.sort(array);
			return IntIterator.of(array);
		};
	}

	/**
	 * Prefix the ints in this {@code IntSequence} with the given ints.
	 */
	default IntSequence prefix(int... cs) {
		return () -> new ChainingIntIterator(IntIterable.of(cs), this);
	}

	/**
	 * Suffix the ints in this {@code IntSequence} with the given ints.
	 */
	default IntSequence suffix(int... cs) {
		return () -> new ChainingIntIterator(this, IntIterable.of(cs));
	}

	/**
	 * Interleave the elements in this {@code IntSequence} with those of the given {@code IntIterable}, stopping when
	 * either sequence finishes.
	 */
	default IntSequence interleave(IntIterable that) {
		return () -> new InterleavingIntIterator(this, that);
	}

	/**
	 * @return an {@code IntSequence} which iterates over this {@code IntSequence} in reverse order.
	 *
	 * @see #sorted()
	 */
	default IntSequence reverse() {
		return () -> IntIterator.of(Arrayz.reverse(toIntArray()));
	}

	/**
	 * Map this {@code IntSequence} to another sequence of ints while peeking at the previous value in the
	 * sequence.
	 * <p>
	 * The mapper has access to the previous int and the current int in the iteration. If the current int is
	 * the first value in the sequence, and there is no previous value, the provided replacement value is used as
	 * the first previous value.
	 */
	default IntSequence mapBack(int firstPrevious, IntBinaryOperator mapper) {
		return () -> new BackPeekingMappingIntIterator(iterator(), firstPrevious, mapper);
	}

	/**
	 * Map this {@code IntSequence} to another sequence of ints while peeking at the next int in the sequence.
	 * <p>
	 * The mapper has access to the current int and the next int in the iteration. If the current int is
	 * the last value in the sequence, and there is no next value, the provided replacement value is used as
	 * the last next value.
	 */
	default IntSequence mapForward(int lastNext, IntBinaryOperator mapper) {
		return () -> new ForwardPeekingMappingIntIterator(iterator(), lastNext, mapper);
	}

	/**
	 * Convert this sequence of ints to a sequence of chars corresponding to the downcast char value of each int.
	 */
	default CharSeq toChars() {
		return () -> CharIterator.from(iterator());
	}

	/**
	 * Convert this sequence of ints to a sequence of longs.
	 */
	default LongSequence toLongs() {
		return () -> LongIterator.from(iterator());
	}

	/**
	 * Convert this sequence of ints to a sequence of doubles corresponding to the cast double value of each int.
	 */
	default DoubleSequence toDoubles() {
		return () -> DoubleIterator.from(iterator());
	}

	/**
	 * Convert this sequence of ints to a sequence of chars using the given converter function.
	 */
	default CharSeq toChars(IntToCharFunction mapper) {
		return () -> CharIterator.from(iterator(), mapper);
	}

	/**
	 * Convert this sequence of ints to a sequence of longs using the given converter function.
	 */
	default LongSequence toLongs(IntToLongFunction mapper) {
		return () -> LongIterator.from(iterator(), mapper);
	}

	/**
	 * Convert this sequence of ints to a sequence of doubles using the given converter function.
	 */
	default DoubleSequence toDoubles(IntToDoubleFunction mapper) {
		return () -> DoubleIterator.from(iterator(), mapper);
	}

	/**
	 * Repeat this sequence of ints forever, looping back to the beginning when the iterator runs out of ints.
	 * <p>
	 * The resulting sequence will never terminate if this sequence is non-empty.
	 */
	default IntSequence repeat() {
		return () -> new RepeatingIntIterator(this, -1);
	}

	/**
	 * Repeat this sequence of ints x times, looping back to the beginning when the iterator runs out of ints.
	 */
	default IntSequence repeat(int times) {
		return () -> new RepeatingIntIterator(this, times);
	}

	/**
	 * Window the elements of this {@code IntSequence} into a sequence of {@code IntSequence}s of elements, each with
	 * the size of the given window. The first item in each list is the second item in the previous list. The final
	 * {@code IntSequence} may be shorter than the window. This is equivalent to {@code window(window, 1)}.
	 */
	default Sequence<IntSequence> window(int window) {
		return window(window, 1);
	}

	/**
	 * Window the elements of this {@code IntSequence} into a sequence of {@code IntSequence}s of elements, each with
	 * the size of the given window, stepping {@code step} elements between each window. If the given step is less than
	 * the window size, the windows will overlap each other.
	 */
	default Sequence<IntSequence> window(int window, int step) {
		return () -> new WindowingIntIterator(iterator(), window, step);
	}

	/**
	 * Batch the elements of this {@code IntSequence} into a sequence of {@code IntSequence}s of distinct elements,
	 * each with the given batch size. This is equivalent to {@code window(size, size)}.
	 */
	default Sequence<IntSequence> batch(int size) {
		return window(size, size);
	}

	/**
	 * Batch the elements of this {@code IntSequence} into a sequence of {@code IntSequence}s of distinct elements,
	 * where the given predicate determines where to split the lists of partitioned elements. The predicate is given
	 * the current and next item in the iteration, and if it returns true a partition is created between the elements.
	 */
	default Sequence<IntSequence> batch(IntBiPredicate predicate) {
		return () -> new PredicatePartitioningIntIterator(iterator(), predicate);
	}

	/**
	 * Split the {@code ints} of this {@code IntSequence} into a sequence of {@code IntSequence}s of distinct elements,
	 * around the given {@code int}. The elements around which the sequence is split are not included in the result.
	 *
	 * @since 1.1
	 */
	default Sequence<IntSequence> split(int element) {
		return () -> new SplittingIntIterator(iterator(), element);
	}

	/**
	 * Split the {@code ints} of this {@code IntSequence} into a sequence of {@code IntSequence}s of distinct
	 * elements, where the given predicate determines which {@code ints} to split the partitioned elements around. The
	 * {@code ints} matching the predicate are not included in the result.
	 *
	 * @since 1.1
	 */
	default Sequence<IntSequence> split(IntPredicate predicate) {
		return () -> new SplittingIntIterator(iterator(), predicate);
	}

	/**
<<<<<<< HEAD
	 * Remove all elements matched by this sequence using {@link Iterator#remove()}.
	 *
	 * @since 1.2
	 */
	default void clear() {
		Iterables.removeAll(this);
	}

	/**
	 * Remove all elements matched by this sequence using {@link Iterator#remove()}.
	 *
	 * @deprecated Use {@link #clear()} instead.
	 */
	@Deprecated
	default void removeAll() {
		clear();
	}

	/**
	 * @return true if this {@code IntSequence} is empty, false otherwise.
	 *
	 * @since 1.1
	 */
	default boolean isEmpty() {
		return !iterator().hasNext();
	}

	/**
	 * @return true if this {@code IntSequence} contains the given {@code int}, false otherwise.
	 *
	 * @since 1.2
	 */
	default boolean containsInt(int i) {
		return iterator().contains(i);
	}

	/**
	 * @return true if this {@code IntSequence} contains the given {@code int}, false otherwise.
	 *
	 * @since 1.2
	 * @deprecated Use {@link #containsInt(int)} instead.
	 */
	@Deprecated
	default boolean contains(int i) {
		return containsInt(i);
	}

	/**
	 * @return true if this {@code IntSequence} contains all of the given {@code ints}, false otherwise.
	 *
	 * @since 1.2
	 *
	 * @deprecated Use {@link #containsAllInts(int...)} instead.
	 */
	@Deprecated
	default boolean containsAll(int... items) {
		for (int item : items)
			if (!iterator().contains(item))
				return false;

		return true;
	}

	/**
	 * @return true if this {@code IntSequence} contains any of the given {@code ints}, false otherwise.
	 *
	 * @since 1.2
	 *
	 * @deprecated Use {@link #containsAnyInts(int...)} instead.
	 */
	@Deprecated
	default boolean containsAny(int... items) {
		for (IntIterator iterator = iterator(); iterator.hasNext(); )
			if (Arrayz.contains(items, iterator.nextInt()))
				return true;

		return false;
	}

	/**
	 * @return true if this {@code IntSequence} contains all of the given {@code ints}, false otherwise.
	 *
	 * @since 1.3
	 */
	default boolean containsAllInts(int... items) {
		for (int item : items)
			if (!iterator().contains(item))
				return false;

		return true;
	}

	/**
	 * @return true if this {@code IntSequence} contains any of the given {@code ints}, false otherwise.
	 *
	 * @since 1.3
	 */
	default boolean containsAnyInts(int... items) {
		for (IntIterator iterator = iterator(); iterator.hasNext(); )
			if (Arrayz.contains(items, iterator.nextInt()))
				return true;

		return false;
	}

	/**
=======
>>>>>>> bdfa9fbc
	 * Perform the given action for each {@code int} in this {@code IntSequence}, with the index of each element passed
	 * as the second parameter in the action.
	 *
	 * @since 1.2
	 */
	default void forEachIntIndexed(IntBiConsumer action) {
		int index = 0;
		for (IntIterator iterator = iterator(); iterator.hasNext(); )
			action.accept(iterator.nextInt(), index++);
	}
}<|MERGE_RESOLUTION|>--- conflicted
+++ resolved
@@ -1318,115 +1318,6 @@
 	}
 
 	/**
-<<<<<<< HEAD
-	 * Remove all elements matched by this sequence using {@link Iterator#remove()}.
-	 *
-	 * @since 1.2
-	 */
-	default void clear() {
-		Iterables.removeAll(this);
-	}
-
-	/**
-	 * Remove all elements matched by this sequence using {@link Iterator#remove()}.
-	 *
-	 * @deprecated Use {@link #clear()} instead.
-	 */
-	@Deprecated
-	default void removeAll() {
-		clear();
-	}
-
-	/**
-	 * @return true if this {@code IntSequence} is empty, false otherwise.
-	 *
-	 * @since 1.1
-	 */
-	default boolean isEmpty() {
-		return !iterator().hasNext();
-	}
-
-	/**
-	 * @return true if this {@code IntSequence} contains the given {@code int}, false otherwise.
-	 *
-	 * @since 1.2
-	 */
-	default boolean containsInt(int i) {
-		return iterator().contains(i);
-	}
-
-	/**
-	 * @return true if this {@code IntSequence} contains the given {@code int}, false otherwise.
-	 *
-	 * @since 1.2
-	 * @deprecated Use {@link #containsInt(int)} instead.
-	 */
-	@Deprecated
-	default boolean contains(int i) {
-		return containsInt(i);
-	}
-
-	/**
-	 * @return true if this {@code IntSequence} contains all of the given {@code ints}, false otherwise.
-	 *
-	 * @since 1.2
-	 *
-	 * @deprecated Use {@link #containsAllInts(int...)} instead.
-	 */
-	@Deprecated
-	default boolean containsAll(int... items) {
-		for (int item : items)
-			if (!iterator().contains(item))
-				return false;
-
-		return true;
-	}
-
-	/**
-	 * @return true if this {@code IntSequence} contains any of the given {@code ints}, false otherwise.
-	 *
-	 * @since 1.2
-	 *
-	 * @deprecated Use {@link #containsAnyInts(int...)} instead.
-	 */
-	@Deprecated
-	default boolean containsAny(int... items) {
-		for (IntIterator iterator = iterator(); iterator.hasNext(); )
-			if (Arrayz.contains(items, iterator.nextInt()))
-				return true;
-
-		return false;
-	}
-
-	/**
-	 * @return true if this {@code IntSequence} contains all of the given {@code ints}, false otherwise.
-	 *
-	 * @since 1.3
-	 */
-	default boolean containsAllInts(int... items) {
-		for (int item : items)
-			if (!iterator().contains(item))
-				return false;
-
-		return true;
-	}
-
-	/**
-	 * @return true if this {@code IntSequence} contains any of the given {@code ints}, false otherwise.
-	 *
-	 * @since 1.3
-	 */
-	default boolean containsAnyInts(int... items) {
-		for (IntIterator iterator = iterator(); iterator.hasNext(); )
-			if (Arrayz.contains(items, iterator.nextInt()))
-				return true;
-
-		return false;
-	}
-
-	/**
-=======
->>>>>>> bdfa9fbc
 	 * Perform the given action for each {@code int} in this {@code IntSequence}, with the index of each element passed
 	 * as the second parameter in the action.
 	 *
