/*
 * Copyright 2016 Daniel Skogquist Åborg
 *
 * Licensed under the Apache License, Version 2.0 (the "License");
 * you may not use this file except in compliance with the License.
 * You may obtain a copy of the License at
 *
 *     http://www.apache.org/licenses/LICENSE-2.0
 *
 * Unless required by applicable law or agreed to in writing, software
 * distributed under the License is distributed on an "AS IS" BASIS,
 * WITHOUT WARRANTIES OR CONDITIONS OF ANY KIND, either express or implied.
 * See the License for the specific language governing permissions and
 * limitations under the License.
 */

package org.d2ab.sequence;

import org.d2ab.collection.Iterables;
import org.d2ab.collection.Maps;
import org.d2ab.function.QuaternaryFunction;
import org.d2ab.iterator.Iterators;
import org.d2ab.util.Pair;
import org.junit.Test;

import java.util.*;
import java.util.Map.Entry;
import java.util.concurrent.atomic.AtomicInteger;
import java.util.function.BinaryOperator;
import java.util.function.Supplier;
import java.util.stream.Collectors;
import java.util.stream.Stream;

import static java.lang.Integer.parseInt;
import static java.util.Arrays.asList;
import static org.d2ab.test.IsIntIterableContainingInOrder.containsInts;
import static org.d2ab.test.IsIterableBeginningWith.beginsWith;
import static org.d2ab.test.IsLongIterableContainingInOrder.containsLongs;
import static org.d2ab.test.Tests.twice;
import static org.d2ab.test.Tests.twiceIndexed;
import static org.hamcrest.CoreMatchers.is;
import static org.hamcrest.Matchers.*;
import static org.junit.Assert.assertThat;
import static org.junit.Assert.fail;

@SuppressWarnings("unchecked")
public class EntrySequenceTest {
	private final EntrySequence<String, Integer> empty = EntrySequence.empty();
	private final EntrySequence<String, Integer> _1 = EntrySequence.of(Maps.entry("1", 1));
	private final EntrySequence<String, Integer> _12 = EntrySequence.of(Maps.entry("1", 1), Maps.entry("2", 2));
	private final EntrySequence<String, Integer> _123 =
			EntrySequence.of(Maps.entry("1", 1), Maps.entry("2", 2), Maps.entry("3", 3));
	private final EntrySequence<String, Integer> _1234 =
			EntrySequence.of(Maps.entry("1", 1), Maps.entry("2", 2), Maps.entry("3", 3), Maps.entry("4", 4));
	private final EntrySequence<String, Integer> _12345 =
			EntrySequence.of(Maps.entry("1", 1), Maps.entry("2", 2), Maps.entry("3", 3), Maps.entry("4", 4),
			                 Maps.entry("5", 5));
	private final EntrySequence<String, Integer> _123456789 =
			EntrySequence.of(Maps.entry("1", 1), Maps.entry("2", 2), Maps.entry("3", 3), Maps.entry("4", 4),
			                 Maps.entry("5", 5), Maps.entry("6", 6), Maps.entry("7", 7), Maps.entry("8", 8),
			                 Maps.entry("9", 9));
	private final EntrySequence<String, Integer> random1 = EntrySequence.of(Maps.entry("17", 17));
	private final EntrySequence<String, Integer> random2 = EntrySequence.of(Maps.entry("17", 17), Maps.entry("32",
	                                                                                                         32));
	private final EntrySequence<String, Integer> random3 =
			EntrySequence.of(Maps.entry("4", 4), Maps.entry("2", 2), Maps.entry("3", 3));
	private final EntrySequence<String, Integer> random9 =
			EntrySequence.of(Maps.entry("67", 67), Maps.entry("5", 5), Maps.entry("43", 43), Maps.entry("3", 3),
			                 Maps.entry("5", 5), Maps.entry("7", 7), Maps.entry("24", 24), Maps.entry("5", 5),
			                 Maps.entry("67", 67));
	private final Entry<String, Integer>[] entries123 =
			new Entry[]{Maps.entry("1", 1), Maps.entry("2", 2), Maps.entry("3", 3)};
	private final Entry<String, Integer>[] entries12345 =
			new Entry[]{Maps.entry("1", 1), Maps.entry("2", 2), Maps.entry("3", 3), Maps.entry("4", 4),
			            Maps.entry("5", 5)};
	private final Entry<String, Integer>[] entries456 =
			new Entry[]{Maps.entry("4", 4), Maps.entry("5", 5), Maps.entry("6", 6)};
	private final Entry<String, Integer>[] entries789 =
			new Entry[]{Maps.entry("7", 7), Maps.entry("8", 8), Maps.entry("9", 9)};

	@Test
	public void empty() {
		twice(() -> assertThat(empty, is(emptyIterable())));
	}

	@Test
	public void ofNone() {
		EntrySequence<String, Integer> sequence = EntrySequence.of();

		twice(() -> assertThat(sequence, is(emptyIterable())));
	}

	@Test
	public void ofWithNulls() {
		EntrySequence<String, Integer> sequence =
				EntrySequence.of(Maps.entry("1", 1), Maps.entry(null, 2), null, Maps.entry("4", null),
				                 Maps.entry(null, null));

		twice(() -> assertThat(sequence, contains(Maps.entry("1", 1), Maps.entry(null, 2), null, Maps.entry("4", null),
		                                          Maps.entry(null, null))));
	}

	@Test
	public void ofOne() {
		twice(() -> assertThat(_1, contains(Maps.entry("1", 1))));
	}

	@Test
	public void ofMany() {
		twice(() -> assertThat(_123, contains(entries123)));
	}

	@Test
	public void ofPair() {
		assertThat(EntrySequence.ofEntry("1", 1), contains(Maps.entry("1", 1)));
	}

	@Test
	public void ofPairs() {
		assertThat(EntrySequence.ofEntries("1", 1, "2", 2, "3", 3), contains(entries123));
	}

	@Test
	public void forLoop() {
		twice(() -> {
			for (Entry<String, Integer> ignored : empty)
				fail("Should not get called");
		});

		twice(() -> {
			int expected = 1;
			for (Entry<String, Integer> e : _12345)
				assertThat(e, is(Maps.entry(String.valueOf(expected), expected++)));

			assertThat(expected, is(6));
		});
	}

	@Test
	public void forEach() {
		twice(() -> {
			empty.forEach(e -> fail("Should not get called"));

			AtomicInteger value = new AtomicInteger(1);
			_1.forEach(e -> assertThat(e, is(Maps.entry(String.valueOf(value.get()), value.getAndIncrement()))));

			value.set(1);
			_12.forEach(e -> assertThat(e, is(Maps.entry(String.valueOf(value.get()), value.getAndIncrement()))));

			value.set(1);
			_12345.forEach(e -> assertThat(e, is(Maps.entry(String.valueOf(value.get()), value.getAndIncrement()))));
		});
	}

	@Test
	public void forEachBiConsumer() {
		twice(() -> {
			empty.forEach((k, v) -> fail("Should not get called"));

			AtomicInteger value = new AtomicInteger(1);
			_1.forEach((k, v) -> {
				assertThat(k, is(String.valueOf(value.get())));
				assertThat(v, is(value.getAndIncrement()));
			});

			value.set(1);
			_12.forEach((k, v) -> {
				assertThat(k, is(String.valueOf(value.get())));
				assertThat(v, is(value.getAndIncrement()));
			});

			value.set(1);
			_12345.forEach((k, v) -> {
				assertThat(k, is(String.valueOf(value.get())));
				assertThat(v, is(value.getAndIncrement()));
			});
		});
	}

	@Test
	public void iterator() {
		twice(() -> {
			Iterator iterator = _123.iterator();

			assertThat(iterator.hasNext(), is(true));
			assertThat(iterator.next(), is(Maps.entry("1", 1)));

			assertThat(iterator.hasNext(), is(true));
			assertThat(iterator.next(), is(Maps.entry("2", 2)));

			assertThat(iterator.hasNext(), is(true));
			assertThat(iterator.next(), is(Maps.entry("3", 3)));

			assertThat(iterator.hasNext(), is(false));
			assertThat(iterator.hasNext(), is(false));
		});
	}

	@Test
	public void fromEntrySequence() {
		EntrySequence<String, Integer> sequence = EntrySequence.from(_12345);

		twice(() -> assertThat(sequence, contains(entries12345)));
	}

	@Test
	public void fromIterable() {
		EntrySequence<String, Integer> sequence = EntrySequence.from(Iterables.of(entries12345));

		twice(() -> assertThat(sequence, contains(entries12345)));
	}

	@Test
	public void fromIterables() {
		Iterable<Entry<String, Integer>> first = Iterables.of(entries123);
		Iterable<Entry<String, Integer>> second = Iterables.of(entries456);
		Iterable<Entry<String, Integer>> third = Iterables.of(entries789);

		EntrySequence<String, Integer> sequence = EntrySequence.from(first, second, third);

		twice(() -> assertThat(sequence,
		                       contains(Maps.entry("1", 1), Maps.entry("2", 2), Maps.entry("3", 3), Maps.entry("4", 4),
		                                Maps.entry("5", 5), Maps.entry("6", 6), Maps.entry("7", 7), Maps.entry("8", 8),
		                                Maps.entry("9", 9))));
	}

	@Test
	public void fromNoIterables() {
		EntrySequence<String, Integer> sequence = EntrySequence.from(new Iterable[0]);

		twice(() -> assertThat(sequence, is(emptyIterable())));
	}

	@Test
	public void onceIterator() {
		EntrySequence<String, Integer> sequence = EntrySequence.once(Iterators.of(entries12345));

		assertThat(sequence, contains(entries12345));
		assertThat(sequence, is(emptyIterable()));
	}

	@Test
	public void onceStream() {
		EntrySequence<String, Integer> sequence = EntrySequence.once(Stream.of(entries12345));

		assertThat(sequence, contains(entries12345));
		assertThat(sequence, is(emptyIterable()));
	}

	@Test
	public void cacheCollection() {
		List<Entry<String, Integer>> list = new ArrayList<>(asList(entries12345));
		EntrySequence<String, Integer> cached = EntrySequence.cache(list);
		list.set(0, Maps.entry("17", 17));

		twice(() -> assertThat(cached, contains(entries12345)));

		cached.clear();
		twice(() -> assertThat(cached, is(emptyIterable())));
	}

	@Test
	public void cacheIterable() {
		List<Entry<String, Integer>> list = new ArrayList<>(asList(entries12345));
		EntrySequence<String, Integer> cached = EntrySequence.cache(list::iterator);
		list.set(0, Maps.entry("17", 17));

		twice(() -> assertThat(cached, contains(entries12345)));

		cached.clear();
		twice(() -> assertThat(cached, is(emptyIterable())));
	}

	@Test
	public void cacheIterator() {
		List<Entry<String, Integer>> list = new ArrayList<>(asList(entries12345));
		EntrySequence<String, Integer> cached = EntrySequence.cache(list.iterator());
		list.set(0, Maps.entry("17", 17));

		twice(() -> assertThat(cached, contains(entries12345)));

		cached.clear();
		twice(() -> assertThat(cached, is(emptyIterable())));
	}

	@Test
	public void cacheStream() {
		List<Entry<String, Integer>> list = new ArrayList<>(asList(entries12345));
		EntrySequence<String, Integer> cached = EntrySequence.cache(list.stream());
		list.set(0, Maps.entry("17", 17));

		twice(() -> assertThat(cached, contains(entries12345)));

		cached.clear();
		twice(() -> assertThat(cached, is(emptyIterable())));
	}

	@Test
	public void skip() {
		EntrySequence<String, Integer> skipNone = _123.skip(0);
		twice(() -> assertThat(skipNone, contains(entries123)));

		EntrySequence<String, Integer> skipOne = _123.skip(1);
		twice(() -> assertThat(skipOne, contains(Maps.entry("2", 2), Maps.entry("3", 3))));

		EntrySequence<String, Integer> skipTwo = _123.skip(2);
		twice(() -> assertThat(skipTwo, contains(Maps.entry("3", 3))));

		EntrySequence<String, Integer> skipThree = _123.skip(3);
		twice(() -> assertThat(skipThree, is(emptyIterable())));

		EntrySequence<String, Integer> skipFour = _123.skip(4);
		twice(() -> assertThat(skipFour, is(emptyIterable())));
	}

	@Test
	public void skipTail() {
		EntrySequence<String, Integer> skipNone = _123.skipTail(0);
		twice(() -> assertThat(skipNone, contains(entries123)));

		EntrySequence<String, Integer> skipOne = _123.skipTail(1);
		twice(() -> assertThat(skipOne, contains(Maps.entry("1", 1), Maps.entry("2", 2))));

		EntrySequence<String, Integer> skipTwo = _123.skipTail(2);
		twice(() -> assertThat(skipTwo, contains(Maps.entry("1", 1))));

		EntrySequence<String, Integer> skipThree = _123.skipTail(3);
		twice(() -> assertThat(skipThree, is(emptyIterable())));

		EntrySequence<String, Integer> skipFour = _123.skipTail(4);
		twice(() -> assertThat(skipFour, is(emptyIterable())));
	}

	@Test
	public void limit() {
		EntrySequence<String, Integer> limitZero = _123.limit(0);
		twice(() -> assertThat(limitZero, is(emptyIterable())));

		EntrySequence<String, Integer> limitOne = _123.limit(1);
		twice(() -> assertThat(limitOne, contains(Maps.entry("1", 1))));

		EntrySequence<String, Integer> limitTwo = _123.limit(2);
		twice(() -> assertThat(limitTwo, contains(Maps.entry("1", 1), Maps.entry("2", 2))));

		EntrySequence<String, Integer> limitThree = _123.limit(3);
		twice(() -> assertThat(limitThree, contains(Maps.entry("1", 1), Maps.entry("2", 2), Maps.entry("3", 3))));

		EntrySequence<String, Integer> limitFour = _123.limit(4);
		twice(() -> assertThat(limitFour, contains(Maps.entry("1", 1), Maps.entry("2", 2), Maps.entry("3", 3))));
	}

	@Test
	public void append() {
		EntrySequence<String, Integer> appended =
				_123.append(EntrySequence.of(entries456)).append(EntrySequence.of(entries789));

		twice(() -> assertThat(appended,
		                       contains(Maps.entry("1", 1), Maps.entry("2", 2), Maps.entry("3", 3), Maps.entry("4", 4),
		                                Maps.entry("5", 5), Maps.entry("6", 6), Maps.entry("7", 7), Maps.entry("8", 8),
		                                Maps.entry("9", 9))));
	}

	@Test
	public void appendEntry() {
		EntrySequence<String, Integer> appended = _123.appendEntry("4", 4);
		twice(() -> assertThat(appended, contains(Maps.entry("1", 1), Maps.entry("2", 2), Maps.entry("3", 3),
		                                          Maps.entry("4", 4))));
	}

	@Test
	public void appendIsLazy() {
		Iterator<Entry<String, Integer>> first = Iterators.of(entries123);
		Iterator<Entry<String, Integer>> second = Iterators.of(entries456);

		EntrySequence<String, Integer> appended = EntrySequence.once(first).append(() -> second);

		// check delayed iteration
		assertThat(first.hasNext(), is(true));
		assertThat(second.hasNext(), is(true));

		assertThat(appended, contains(Maps.entry("1", 1), Maps.entry("2", 2), Maps.entry("3", 3), Maps.entry("4", 4),
		                              Maps.entry("5", 5), Maps.entry("6", 6)));
		assertThat(appended, is(emptyIterable())); // iterators exhausted on second run
	}

	@Test
	public void appendIsLazyWhenSkippingHasNext() {
		Iterator<Entry<String, Integer>> first = Iterators.of(Maps.entry("1", 1));
		Iterator<Entry<String, Integer>> second = Iterators.of(Maps.entry("2", 2));

		EntrySequence<String, Integer> sequence = EntrySequence.once(first).append(EntrySequence.once(second));

		// check delayed iteration
		Iterator<Entry<String, Integer>> iterator = sequence.iterator();
		assertThat(iterator.next(), is(Maps.entry("1", 1)));
		assertThat(iterator.next(), is(Maps.entry("2", 2)));
		assertThat(iterator.hasNext(), is(false));

		assertThat(sequence, is(emptyIterable())); // second run is empty
	}

	@Test
	public void toSequence() {
		Sequence<Entry<String, Integer>> emptySequence = empty.toSequence();
		twice(() -> assertThat(emptySequence, is(emptyIterable())));

		Sequence<Entry<String, Integer>> sequence = _12345.toSequence();
		twice(() -> assertThat(sequence, contains(entries12345)));
	}

	@Test
	public void toSequenceKeyValueMapper() {
		Sequence<String> emptyKeySequence = empty.toSequence((k, v) -> k);
		twice(() -> assertThat(emptyKeySequence, is(emptyIterable())));

		Sequence<Integer> emptyValueSequence = empty.toSequence((k, v) -> v);
		twice(() -> assertThat(emptyValueSequence, is(emptyIterable())));

		Sequence<String> keySequence = _12345.toSequence((k, v) -> k);
		twice(() -> assertThat(keySequence, contains("1", "2", "3", "4", "5")));

		Sequence<Integer> valueSequence = _12345.toSequence((k, v) -> v);
		twice(() -> assertThat(valueSequence, contains(1, 2, 3, 4, 5)));
	}

	@Test
	public void toSequenceEntryMapper() {
		Sequence<String> emptyKeySequence = empty.toSequence(Entry::getKey);
		twice(() -> assertThat(emptyKeySequence, is(emptyIterable())));

		Sequence<Integer> emptyValueSequence = empty.toSequence(Entry::getValue);
		twice(() -> assertThat(emptyValueSequence, is(emptyIterable())));

		Sequence<String> keySequence = _12345.toSequence(Entry::getKey);
		twice(() -> assertThat(keySequence, contains("1", "2", "3", "4", "5")));

		Sequence<Integer> valueSequence = _12345.toSequence(Entry::getValue);
		twice(() -> assertThat(valueSequence, contains(1, 2, 3, 4, 5)));
	}

	@Test
	public void toBiSequence() {
		BiSequence<String, Integer> emptySequence = empty.toBiSequence();
		twice(() -> assertThat(emptySequence, is(emptyIterable())));

		BiSequence<String, Integer> sequence = _12345.toBiSequence();
		twice(() -> assertThat(sequence, contains(Pair.of("1", 1), Pair.of("2", 2), Pair.of("3", 3), Pair.of("4", 4),
		                                          Pair.of("5", 5))));
	}

	@Test
	public void filter() {
		EntrySequence<String, Integer> emptyFiltered = empty.filter((s, i) -> parseInt(s) == i && i % 2 == 0);
		twice(() -> assertThat(emptyFiltered, is(emptyIterable())));

		EntrySequence<String, Integer> oneFiltered = _1.filter((s, i) -> parseInt(s) == i && i % 2 == 0);
		twice(() -> assertThat(oneFiltered, is(emptyIterable())));

		EntrySequence<String, Integer> twoFiltered = _12.filter((s, i) -> parseInt(s) == i && i % 2 == 0);
		twice(() -> assertThat(twoFiltered, contains(Maps.entry("2", 2))));

		EntrySequence<String, Integer> filtered = _123456789.filter((s, i) -> parseInt(s) == i && i % 2 == 0);
		twice(() -> assertThat(filtered, contains(Maps.entry("2", 2), Maps.entry("4", 4), Maps.entry("6", 6),
		                                          Maps.entry("8", 8))));
	}

	@Test
	public void filterIndexed() {
		EntrySequence<String, Integer> emptyFiltered = empty.filterIndexed((k, v, x) -> parseInt(k) == v && x > 0);
		twice(() -> assertThat(emptyFiltered, is(emptyIterable())));

		EntrySequence<String, Integer> oneFiltered = _1.filterIndexed((k, v, x) -> parseInt(k) == v && x > 0);
		twice(() -> assertThat(oneFiltered, is(emptyIterable())));

		EntrySequence<String, Integer> twoFiltered = _12.filterIndexed((k, v, x) -> parseInt(k) == v && x > 0);
		twice(() -> assertThat(twoFiltered, contains(Maps.entry("2", 2))));

		EntrySequence<String, Integer> filtered = _123456789.filterIndexed((k, v, x) -> parseInt(k) == v && x > 3);
		twice(() -> assertThat(filtered,
		                       contains(Maps.entry("5", 5), Maps.entry("6", 6), Maps.entry("7", 7), Maps.entry("8", 8),
		                                Maps.entry("9", 9))));
	}

	@Test
	public void filterEntryIndexed() {
		EntrySequence<String, Integer> emptyFiltered = empty.filterIndexed(
				(e, x) -> parseInt(e.getKey()) == e.getValue() && x > 0);
		twice(() -> assertThat(emptyFiltered, is(emptyIterable())));

		EntrySequence<String, Integer> oneFiltered = _1.filterIndexed(
				(e, x) -> parseInt(e.getKey()) == e.getValue() && x > 0);
		twice(() -> assertThat(oneFiltered, is(emptyIterable())));

		EntrySequence<String, Integer> twoFiltered = _12.filterIndexed(
				(e, x) -> parseInt(e.getKey()) == e.getValue() && x > 0);
		twice(() -> assertThat(twoFiltered, contains(Maps.entry("2", 2))));

		EntrySequence<String, Integer> filtered = _123456789.filterIndexed(
				(e, x) -> parseInt(e.getKey()) == e.getValue() && x > 3);
		twice(() -> assertThat(filtered,
		                       contains(Maps.entry("5", 5), Maps.entry("6", 6), Maps.entry("7", 7), Maps.entry("8", 8),
		                                Maps.entry("9", 9))));
	}

	@Test
	public void includingArray() {
		EntrySequence<String, Integer> emptyIncluding = empty.including(Maps.entry("1", 1), Maps.entry("3", 3),
		                                                                Maps.entry("5", 5), Maps.entry("17", 17));
		twice(() -> assertThat(emptyIncluding, is(emptyIterable())));

		EntrySequence<String, Integer> including = _12345.including(Maps.entry("1", 1), Maps.entry("3", 3),
		                                                            Maps.entry("5", 5), Maps.entry("17", 17));
		twice(() -> assertThat(including, contains(Maps.entry("1", 1), Maps.entry("3", 3), Maps.entry("5", 5))));

		EntrySequence<String, Integer> includingAll = _12345.including(Maps.entry("1", 1), Maps.entry("2", 2),
		                                                               Maps.entry("3", 3), Maps.entry("4", 4),
		                                                               Maps.entry("5", 5), Maps.entry("17", 17));
		twice(() -> assertThat(includingAll, contains(Maps.entry("1", 1), Maps.entry("2", 2), Maps.entry("3", 3),
		                                              Maps.entry("4", 4), Maps.entry("5", 5))));

		EntrySequence<String, Integer> includingNone = _12345.including();
		twice(() -> assertThat(includingNone, is(emptyIterable())));
	}

	@Test
	public void includingIterable() {
		EntrySequence<String, Integer> emptyIncluding = empty.including(
				Iterables.of(Maps.entry("1", 1), Maps.entry("3", 3), Maps.entry("5", 5), Maps.entry("17", 17)));
		twice(() -> assertThat(emptyIncluding, is(emptyIterable())));

		EntrySequence<String, Integer> including = _12345.including(
				Iterables.of(Maps.entry("1", 1), Maps.entry("3", 3), Maps.entry("5", 5), Maps.entry("17", 17)));
		twice(() -> assertThat(including, contains(Maps.entry("1", 1), Maps.entry("3", 3), Maps.entry("5", 5))));

		EntrySequence<String, Integer> includingAll = _12345.including(
				Iterables.of(Maps.entry("1", 1), Maps.entry("2", 2), Maps.entry("3", 3), Maps.entry("4", 4),
				             Maps.entry("5", 5), Maps.entry("17", 17)));
		twice(() -> assertThat(includingAll, contains(Maps.entry("1", 1), Maps.entry("2", 2), Maps.entry("3", 3),
		                                              Maps.entry("4", 4), Maps.entry("5", 5))));

		EntrySequence<String, Integer> includingNone = _12345.including(Iterables.of());
		twice(() -> assertThat(includingNone, is(emptyIterable())));
	}

	@Test
	public void excludingArray() {
		EntrySequence<String, Integer> emptyExcluding = empty.excluding(Maps.entry("1", 1), Maps.entry("3", 3),
		                                                                Maps.entry("5", 5), Maps.entry("17", 17));
		twice(() -> assertThat(emptyExcluding, is(emptyIterable())));

		EntrySequence<String, Integer> excluding = _12345.excluding(Maps.entry("1", 1), Maps.entry("3", 3),
		                                                            Maps.entry("5", 5), Maps.entry("17", 17));
		twice(() -> assertThat(excluding, contains(Maps.entry("2", 2), Maps.entry("4", 4))));

		EntrySequence<String, Integer> excludingAll = _12345.excluding(Maps.entry("1", 1), Maps.entry("2", 2),
		                                                               Maps.entry("3", 3), Maps.entry("4", 4),
		                                                               Maps.entry("5", 5), Maps.entry("17", 17));
		twice(() -> assertThat(excludingAll, is(emptyIterable())));

		EntrySequence<String, Integer> excludingNone = _12345.excluding();
		twice(() -> assertThat(excludingNone, contains(Maps.entry("1", 1), Maps.entry("2", 2), Maps.entry("3", 3),
		                                               Maps.entry("4", 4), Maps.entry("5", 5))));
	}

	@Test
	public void excludingIterable() {
		EntrySequence<String, Integer> emptyExcluding = empty.excluding(
				Iterables.of(Maps.entry("1", 1), Maps.entry("3", 3), Maps.entry("5", 5), Maps.entry("17", 17)));
		twice(() -> assertThat(emptyExcluding, is(emptyIterable())));

		EntrySequence<String, Integer> excluding = _12345.excluding(
				Iterables.of(Maps.entry("1", 1), Maps.entry("3", 3), Maps.entry("5", 5), Maps.entry("17", 17)));
		twice(() -> assertThat(excluding, contains(Maps.entry("2", 2), Maps.entry("4", 4))));

		EntrySequence<String, Integer> excludingAll = _12345.excluding(
				Iterables.of(Maps.entry("1", 1), Maps.entry("2", 2), Maps.entry("3", 3), Maps.entry("4", 4),
				             Maps.entry("5", 5), Maps.entry("17", 17)));
		twice(() -> assertThat(excludingAll, is(emptyIterable())));

		EntrySequence<String, Integer> excludingNone = _12345.excluding(Iterables.of());
		twice(() -> assertThat(excludingNone, contains(Maps.entry("1", 1), Maps.entry("2", 2), Maps.entry("3", 3),
		                                               Maps.entry("4", 4), Maps.entry("5", 5))));
	}

	@Test
	public void filterAndMap() {
		EntrySequence<Integer, String> evens =
				_123456789.filter((s, x) -> x % 2 == 0).map(Integer::parseInt, Object::toString);

		twice(() -> assertThat(evens, contains(Maps.entry(2, "2"), Maps.entry(4, "4"), Maps.entry(6, "6"),
		                                       Maps.entry(8, "8"))));
	}

	@Test
	public void mapBiFunction() {
		EntrySequence<Integer, String> mapped = _123.map((s, i) -> Maps.entry(parseInt(s), i.toString()));
		twice(() -> assertThat(mapped, contains(Maps.entry(1, "1"), Maps.entry(2, "2"), Maps.entry(3, "3"))));
	}

	@Test
	public void mapTwoFunctions() {
		EntrySequence<Integer, String> mapped = _123.map(Integer::parseInt, Object::toString);
		twice(() -> assertThat(mapped, contains(Maps.entry(1, "1"), Maps.entry(2, "2"), Maps.entry(3, "3"))));
	}

	@Test
	public void mapEntryFunction() {
		EntrySequence<Integer, String> mapped =
				_123.map(p -> Maps.entry(parseInt(p.getKey()), p.getValue().toString()));
		twice(() -> assertThat(mapped, contains(Maps.entry(1, "1"), Maps.entry(2, "2"), Maps.entry(3, "3"))));
	}

	@Test
	public void mapIsLazy() {
		EntrySequence<Integer, String> mapped = EntrySequence.of(Maps.entry("1", 1), null) // null will be hit on map
		                                                     .map((s, i) -> Maps.entry(parseInt(s), i.toString()));

		twice(() -> {
			// NPE here if not lazy
			Iterator<Entry<Integer, String>> iterator = mapped.iterator();

			assertThat(iterator.next(), is(Maps.entry(1, "1")));

			try {
				iterator.next();
				fail("Expected NPE");
			} catch (NullPointerException ignored) {
				// expected
			}
		});
	}

	@Test
	public void mapWithIndex() {
		EntrySequence<Integer, String> mappedEmpty = empty.mapIndexed((p, i) -> {
			throw new IllegalStateException("Should not get called");
		});
		twice(() -> assertThat(mappedEmpty, is(emptyIterable())));

		AtomicInteger index = new AtomicInteger();
		EntrySequence<Integer, String> oneMapped = _1.mapIndexed((e, i) -> {
			assertThat(i, is(index.getAndIncrement()));
			return Maps.entry(e.getValue(), e.getKey());
		});
		twice(() -> {
			index.set(0);
			assertThat(oneMapped, contains(Maps.entry(1, "1")));
		});

		EntrySequence<Integer, String> twoMapped = _12.mapIndexed((e, i) -> {
			assertThat(i, is(index.getAndIncrement()));
			return Maps.entry(e.getValue(), e.getKey());
		});
		twice(() -> {
			index.set(0);
			assertThat(twoMapped, contains(Maps.entry(1, "1"), Maps.entry(2, "2")));
		});

		EntrySequence<Integer, String> fiveMapped = _12345.mapIndexed((e, i) -> {
			assertThat(i, is(index.getAndIncrement()));
			return Maps.entry(e.getValue(), e.getKey());
		});
		twice(() -> {
			index.set(0);
			assertThat(fiveMapped,
			           contains(Maps.entry(1, "1"), Maps.entry(2, "2"), Maps.entry(3, "3"), Maps.entry(4, "4"),
			                    Maps.entry(5, "5")));
		});
	}

	@Test
	public void mapBiFunctionWithIndex() {
		EntrySequence<Integer, String> mappedEmpty = empty.mapIndexed((k, v, i) -> {
			throw new IllegalStateException("Should not get called");
		});
		twice(() -> assertThat(mappedEmpty, is(emptyIterable())));

		AtomicInteger index = new AtomicInteger();
		EntrySequence<Integer, String> oneMapped = _1.mapIndexed((k, v, i) -> {
			assertThat(i, is(index.getAndIncrement()));
			return Maps.entry(v, k);
		});
		twiceIndexed(index, 1, () -> {
			assertThat(oneMapped, contains(Maps.entry(1, "1")));
		});

		EntrySequence<Integer, String> twoMapped = _12.mapIndexed((k, v, i) -> {
			assertThat(i, is(index.getAndIncrement()));
			return Maps.entry(v, k);
		});
		twiceIndexed(index, 2, () -> {
			assertThat(twoMapped, contains(Maps.entry(1, "1"), Maps.entry(2, "2")));
		});

		EntrySequence<Integer, String> fiveMapped = _12345.mapIndexed((k, v, i) -> {
			assertThat(i, is(index.getAndIncrement()));
			return Maps.entry(v, k);
		});
		twiceIndexed(index, 5, () -> assertThat(fiveMapped,
		                                        contains(Maps.entry(1, "1"), Maps.entry(2, "2"), Maps.entry(3, "3"),
		                                                 Maps.entry(4, "4"), Maps.entry(5, "5"))));
	}

	@Test
	public void recurse() {
		EntrySequence<String, Integer> sequence =
				EntrySequence.recurse("1", 1, (k, v) -> Maps.entry(String.valueOf(v + 1), v + 1));
		twice(() -> assertThat(sequence.limit(3),
		                       contains(Maps.entry("1", 1), Maps.entry("2", 2), Maps.entry("3", 3))));
	}

	@Test
	public void recurseTwins() {
		EntrySequence<String, Integer> sequence = EntrySequence.recurse(1, "1", (k, v) -> Maps.entry(v, k),
		                                                                (k, v) -> Maps.entry(v + 1,
		                                                                                     String.valueOf(v + 1)));
		twice(() -> assertThat(sequence.limit(3),
		                       contains(Maps.entry("1", 1), Maps.entry("2", 2), Maps.entry("3", 3))));
	}

	@Test
	public void until() {
		EntrySequence<String, Integer> sequence = EntrySequence.from(_12345).until(Maps.entry("4", 4));
		twice(() -> assertThat(sequence, contains(entries123)));
	}

	@Test
	public void endingAt() {
		EntrySequence<String, Integer> sequence = EntrySequence.from(_12345).endingAt(Maps.entry("3", 3));
		twice(() -> assertThat(sequence, contains(entries123)));
	}

	@Test
	public void untilPredicate() {
		EntrySequence<String, Integer> sequence = EntrySequence.from(_12345).until(e -> e.equals(Maps.entry("4", 4)));
		twice(() -> assertThat(sequence, contains(entries123)));
	}

	@Test
	public void endingAtPredicate() {
		EntrySequence<String, Integer> sequence =
				EntrySequence.from(_12345).endingAt(e -> e.equals(Maps.entry("3", 3)));
		twice(() -> assertThat(sequence, contains(entries123)));
	}

	@Test
	public void untilBinary() {
		EntrySequence<String, Integer> sequence = EntrySequence.from(_12345).until("4", 4);
		twice(() -> assertThat(sequence, contains(entries123)));
	}

	@Test
	public void endingAtBinary() {
		EntrySequence<String, Integer> sequence = EntrySequence.from(_12345).endingAt("3", 3);
		twice(() -> assertThat(sequence, contains(entries123)));
	}

	@Test
	public void untilBinaryPredicate() {
		EntrySequence<String, Integer> sequence = EntrySequence.from(_12345).until((k, v) -> k.equals("4") && v == 4);
		twice(() -> assertThat(sequence, contains(entries123)));
	}

	@Test
	public void endingAtBinaryPredicate() {
		EntrySequence<String, Integer> sequence =
				EntrySequence.from(_12345).endingAt((k, v) -> k.equals("3") && v == 3);
		twice(() -> assertThat(sequence, contains(entries123)));
	}

	@Test
	public void startingAfter() {
		EntrySequence<String, Integer> startingEmpty = empty.startingAfter(Maps.entry("5", 5));
		twice(() -> assertThat(startingEmpty, is(emptyIterable())));

		EntrySequence<String, Integer> sequence = _123456789.startingAfter(Maps.entry("5", 5));
		twice(() -> assertThat(sequence, contains(Maps.entry("6", 6), Maps.entry("7", 7), Maps.entry("8", 8),
		                                          Maps.entry("9", 9))));

		EntrySequence<String, Integer> noStart = _12345.startingAfter(Maps.entry("10", 10));
		twice(() -> assertThat(noStart, is(emptyIterable())));
	}

	@Test
	public void startingAfterPredicate() {
		EntrySequence<String, Integer> startingEmpty = empty.startingAfter(e -> e.getValue() == 5);
		twice(() -> assertThat(startingEmpty, is(emptyIterable())));

		EntrySequence<String, Integer> sequence = _123456789.startingAfter(e -> e.getValue() == 5);
		twice(() -> assertThat(sequence, contains(Maps.entry("6", 6), Maps.entry("7", 7), Maps.entry("8", 8),
		                                          Maps.entry("9", 9))));

		EntrySequence<String, Integer> noStart = _12345.startingAfter(e -> e.getValue() == 10);
		twice(() -> assertThat(noStart, is(emptyIterable())));
	}

	@Test
	public void startingAfterBiPredicate() {
		EntrySequence<String, Integer> startingEmpty = empty.startingAfter((k, v) -> v == 5);
		twice(() -> assertThat(startingEmpty, is(emptyIterable())));

		EntrySequence<String, Integer> sequence = _123456789.startingAfter((k, v) -> v == 5);
		twice(() -> assertThat(sequence, contains(Maps.entry("6", 6), Maps.entry("7", 7), Maps.entry("8", 8),
		                                          Maps.entry("9", 9))));

		EntrySequence<String, Integer> noStart = _12345.startingAfter((k, v) -> v == 10);
		twice(() -> assertThat(noStart, is(emptyIterable())));
	}

	@Test
	public void startingFrom() {
		EntrySequence<String, Integer> startingEmpty = empty.startingFrom(Maps.entry("5", 5));
		twice(() -> assertThat(startingEmpty, is(emptyIterable())));

		EntrySequence<String, Integer> sequence = _123456789.startingFrom(Maps.entry("5", 5));
		twice(() -> assertThat(sequence,
		                       contains(Maps.entry("5", 5), Maps.entry("6", 6), Maps.entry("7", 7), Maps.entry("8", 8),
		                                Maps.entry("9", 9))));

		EntrySequence<String, Integer> noStart = _12345.startingFrom(Maps.entry("10", 10));
		twice(() -> assertThat(noStart, is(emptyIterable())));
	}

	@Test
	public void startingFromPredicate() {
		EntrySequence<String, Integer> startingEmpty = empty.startingFrom(e -> e.getValue() == 5);
		twice(() -> assertThat(startingEmpty, is(emptyIterable())));

		EntrySequence<String, Integer> sequence = _123456789.startingFrom(e -> e.getValue() == 5);
		twice(() -> assertThat(sequence,
		                       contains(Maps.entry("5", 5), Maps.entry("6", 6), Maps.entry("7", 7), Maps.entry("8", 8),
		                                Maps.entry("9", 9))));

		EntrySequence<String, Integer> noStart = _12345.startingFrom(e -> e.getValue() == 10);
		twice(() -> assertThat(noStart, is(emptyIterable())));
	}

	@Test
	public void startingFromBiPredicate() {
		EntrySequence<String, Integer> startingEmpty = empty.startingFrom((k, v) -> v == 5);
		twice(() -> assertThat(startingEmpty, is(emptyIterable())));

		EntrySequence<String, Integer> sequence = _123456789.startingFrom((k, v) -> v == 5);
		twice(() -> assertThat(sequence,
		                       contains(Maps.entry("5", 5), Maps.entry("6", 6), Maps.entry("7", 7), Maps.entry("8", 8),
		                                Maps.entry("9", 9))));

		EntrySequence<String, Integer> noStart = _12345.startingFrom((k, v) -> v == 10);
		twice(() -> assertThat(noStart, is(emptyIterable())));
	}

	@Test
	public void toList() {
		EntrySequence<String, Integer> sequence = _12345;

		twice(() -> {
			List<Entry<String, Integer>> list = sequence.toList();
			assertThat(list, instanceOf(ArrayList.class));
			assertThat(list, contains(entries12345));
		});
	}

	@Test
	public void toLinkedList() {
		EntrySequence<String, Integer> sequence = _12345;

		twice(() -> {
			List<Entry<String, Integer>> list = sequence.toList(LinkedList::new);
			assertThat(list, instanceOf(LinkedList.class));
			assertThat(list, contains(entries12345));
		});
	}

	@Test
	public void toSet() {
		EntrySequence<String, Integer> sequence = _12345;

		twice(() -> {
			Set<Entry<String, Integer>> set = sequence.toSet();
			assertThat(set, instanceOf(HashSet.class));
			assertThat(set, containsInAnyOrder(entries12345));
		});
	}

	@Test
	public void toSortedSet() {
		EntrySequence<String, Integer> sequence = _12345;

		twice(() -> {
			SortedSet<Entry<String, Integer>> sortedSet = sequence.toSortedSet();
			assertThat(sortedSet, instanceOf(TreeSet.class));
			assertThat(sortedSet, contains(entries12345));
		});
	}

	@Test
	public void toSetWithType() {
		EntrySequence<String, Integer> sequence = _12345;

		twice(() -> {
			Set<Entry<String, Integer>> set = sequence.toSet(LinkedHashSet::new);
			assertThat(set, instanceOf(LinkedHashSet.class));
			assertThat(set, contains(entries12345));
		});
	}

	@Test
	public void toCollection() {
		EntrySequence<String, Integer> sequence = _12345;

		twice(() -> {
			Deque<Entry<String, Integer>> deque = sequence.toCollection(ArrayDeque::new);
			assertThat(deque, instanceOf(ArrayDeque.class));
			assertThat(deque, contains(entries12345));
		});
	}

	@Test
	public void toMapFromEntries() {
		Map<String, Integer> original = Maps.builder("1", 1).put("2", 2).put("3", 3).put("4", 4).build();

		EntrySequence<String, Integer> sequence = EntrySequence.from(original);

		twice(() -> {
			Map<String, Integer> map = sequence.toMap();
			assertThat(map, instanceOf(HashMap.class));
			assertThat(map, is(equalTo(Maps.builder("1", 1).put("2", 2).put("3", 3).put("4", 4).build())));

			Map<String, Integer> linkedMap = sequence.toMap((Supplier<Map<String, Integer>>) LinkedHashMap::new);
			assertThat(linkedMap, instanceOf(HashMap.class));
			assertThat(linkedMap, is(equalTo(Maps.builder("1", 1).put("2", 2).put("3", 3).put("4", 4).build())));
		});
	}

	@Test
	public void toSortedMap() {
		twice(() -> {
			SortedMap<String, Integer> sortedMap = random3.toSortedMap();

			assertThat(sortedMap, instanceOf(TreeMap.class));
			assertThat(sortedMap, is(equalTo(Maps.builder("2", 2).put("3", 3).put("4", 4).build())));
		});
	}

	@Test
	public void collect() {
		twice(() -> {
			Deque<Entry<String, Integer>> deque = _123.collect(ArrayDeque::new, ArrayDeque::add);

			assertThat(deque, instanceOf(ArrayDeque.class));
			assertThat(deque, contains(entries123));
		});
	}

	@Test
	public void collectInto() {
		twice(() -> {
			ArrayDeque<Entry<String, Integer>> original = new ArrayDeque<>();
			Deque<Entry<String, Integer>> deque = _123.collectInto(original, ArrayDeque::add);

			assertThat(deque, is(sameInstance(original)));
			assertThat(deque, contains(entries123));
		});
	}

	@Test
	public void toArray() {
		twice(() -> assertThat(_123.toArray(), is(arrayContaining(entries123))));
	}

	@Test
	public void toArrayWithType() {
		twice(() -> assertThat(_123.toArray(Entry[]::new), arrayContaining(entries123)));
	}

	@Test
	public void collector() {
		twice(() -> assertThat(_123.collect(Collectors.toList()), contains(entries123)));
	}

	@Test
	public void join() {
		twice(() -> assertThat(_123.join(", "), is("<1, 1>, <2, 2>, <3, 3>")));
	}

	@Test
	public void joinWithPrefixAndSuffix() {
		twice(() -> assertThat(_123.join("<", ", ", ">"), is("<<1, 1>, <2, 2>, <3, 3>>")));
	}

	@Test
	public void reduce() {
		BinaryOperator<Entry<String, Integer>> sumEntry =
				(r, e) -> Maps.entry(r.getKey() + e.getKey(), r.getValue() + e.getValue());

		twice(() -> {
			assertThat(empty.reduce(sumEntry), is(Optional.empty()));
			assertThat(_1.reduce(sumEntry), is(Optional.of(Maps.entry("1", 1))));
			assertThat(_12.reduce(sumEntry), is(Optional.of(Maps.entry("12", 3))));
			assertThat(_123.reduce(sumEntry), is(Optional.of(Maps.entry("123", 6))));
		});
	}

	@Test
	public void reduceQuaternary() {
		QuaternaryFunction<String, Integer, String, Integer, Entry<String, Integer>> sumEntry =
				(rk, rv, ek, ev) -> Maps.entry(rk + ek, rv + ev);

		twice(() -> {
			assertThat(empty.reduce(sumEntry), is(Optional.empty()));
			assertThat(_1.reduce(sumEntry), is(Optional.of(Maps.entry("1", 1))));
			assertThat(_12.reduce(sumEntry), is(Optional.of(Maps.entry("12", 3))));
			assertThat(_123.reduce(sumEntry), is(Optional.of(Maps.entry("123", 6))));
		});
	}

	@Test
	public void reduceWithIdentity() {
		BinaryOperator<Entry<String, Integer>> sumEntry =
				(r, e) -> Maps.entry(r.getKey() + e.getKey(), r.getValue() + e.getValue());
		twice(() -> {
			assertThat(empty.reduce(Maps.entry("17", 17), sumEntry), is(Maps.entry("17", 17)));
			assertThat(_1.reduce(Maps.entry("17", 17), sumEntry), is(Maps.entry("171", 18)));
			assertThat(_12.reduce(Maps.entry("17", 17), sumEntry), is(Maps.entry("1712", 20)));
			assertThat(_123.reduce(Maps.entry("17", 17), sumEntry), is(Maps.entry("17123", 23)));
		});
	}

	@Test
	public void reduceQuaternaryWithIdentity() {
		QuaternaryFunction<String, Integer, String, Integer, Entry<String, Integer>> sumEntry =
				(rk, rv, ek, ev) -> Maps.entry(rk + ek, rv + ev);

		twice(() -> {
			assertThat(empty.reduce("17", 17, sumEntry), is(Maps.entry("17", 17)));
			assertThat(_1.reduce("17", 17, sumEntry), is(Maps.entry("171", 18)));
			assertThat(_12.reduce("17", 17, sumEntry), is(Maps.entry("1712", 20)));
			assertThat(_123.reduce("17", 17, sumEntry), is(Maps.entry("17123", 23)));
		});
	}

	@Test
	public void first() {
		twice(() -> {
			assertThat(empty.first(), is(Optional.empty()));
			assertThat(_1.first(), is(Optional.of(Maps.entry("1", 1))));
			assertThat(_12.first(), is(Optional.of(Maps.entry("1", 1))));
			assertThat(_123.first(), is(Optional.of(Maps.entry("1", 1))));
		});
	}

	@Test
<<<<<<< HEAD
=======
	public void second() {
		twice(() -> {
			assertThat(empty.second(), is(Optional.empty()));
			assertThat(_1.second(), is(Optional.empty()));
			assertThat(_12.second(), is(Optional.of(Maps.entry("2", 2))));
			assertThat(_123.second(), is(Optional.of(Maps.entry("2", 2))));
			assertThat(_1234.second(), is(Optional.of(Maps.entry("2", 2))));
		});
	}

	@Test
	public void third() {
		twice(() -> {
			assertThat(empty.third(), is(Optional.empty()));
			assertThat(_1.third(), is(Optional.empty()));
			assertThat(_12.third(), is(Optional.empty()));
			assertThat(_123.third(), is(Optional.of(Maps.entry("3", 3))));
			assertThat(_1234.third(), is(Optional.of(Maps.entry("3", 3))));
			assertThat(_12345.third(), is(Optional.of(Maps.entry("3", 3))));
		});
	}

	@Test
	public void last() {
		twice(() -> {
			assertThat(empty.last(), is(Optional.empty()));
			assertThat(_1.last(), is(Optional.of(Maps.entry("1", 1))));
			assertThat(_12.last(), is(Optional.of(Maps.entry("2", 2))));
			assertThat(_123.last(), is(Optional.of(Maps.entry("3", 3))));
		});
	}

	@Test
>>>>>>> ddcf6c29
	public void at() {
		twice(() -> assertThat(empty.at(0), is(Optional.empty())));
		twice(() -> assertThat(empty.at(17), is(Optional.empty())));
		twice(() -> assertThat(_1.at(0), is(Optional.of(Maps.entry("1", 1)))));
		twice(() -> assertThat(_1.at(1), is(Optional.empty())));
		twice(() -> assertThat(_1.at(17), is(Optional.empty())));
		twice(() -> assertThat(_12345.at(0), is(Optional.of(Maps.entry("1", 1)))));
		twice(() -> assertThat(_12345.at(1), is(Optional.of(Maps.entry("2", 2)))));
		twice(() -> assertThat(_12345.at(4), is(Optional.of(Maps.entry("5", 5)))));
		twice(() -> assertThat(_12345.at(17), is(Optional.empty())));
	}

	@Test
	public void firstByPredicate() {
		twice(() -> {
			assertThat(empty.first(e -> e.getValue() > 1), is(Optional.empty()));
			assertThat(_1.first(e -> e.getValue() > 1), is(Optional.empty()));
			assertThat(_12.first(e -> e.getValue() > 1), is(Optional.of(Maps.entry("2", 2))));
			assertThat(_123.first(e -> e.getValue() > 1), is(Optional.of(Maps.entry("2", 2))));
		});
	}

	@Test
	public void lastByPredicate() {
		twice(() -> {
			assertThat(empty.last(e -> e.getValue() > 1), is(Optional.empty()));
			assertThat(_1.last(e -> e.getValue() > 1), is(Optional.empty()));
			assertThat(_12.last(e -> e.getValue() > 1), is(Optional.of(Maps.entry("2", 2))));
			assertThat(_123.last(e -> e.getValue() > 1), is(Optional.of(Maps.entry("3", 3))));
		});
	}

	@Test
	public void atByPredicate() {
		twice(() -> {
			assertThat(empty.at(0, e -> e.getValue() > 1), is(Optional.empty()));
			assertThat(empty.at(17, e -> e.getValue() > 1), is(Optional.empty()));

			assertThat(_1.at(0, e -> e.getValue() > 1), is(Optional.empty()));
			assertThat(_1.at(17, e -> e.getValue() > 1), is(Optional.empty()));

			assertThat(_12.at(0, e -> e.getValue() > 1), is(Optional.of(Maps.entry("2", 2))));
			assertThat(_12.at(1, e -> e.getValue() > 1), is(Optional.empty()));
			assertThat(_12.at(17, e -> e.getValue() > 1), is(Optional.empty()));

			assertThat(_12345.at(0, e -> e.getValue() > 1), is(Optional.of(Maps.entry("2", 2))));
			assertThat(_12345.at(1, e -> e.getValue() > 1), is(Optional.of(Maps.entry("3", 3))));
			assertThat(_12345.at(3, e -> e.getValue() > 1), is(Optional.of(Maps.entry("5", 5))));
			assertThat(_12345.at(4, e -> e.getValue() > 1), is(Optional.empty()));
			assertThat(_12345.at(17, e -> e.getValue() > 1), is(Optional.empty()));
		});
	}

	@Test
	public void firstByBiPredicate() {
		twice(() -> {
			assertThat(empty.first((k, v) -> v > 1), is(Optional.empty()));
			assertThat(_1.first((k, v) -> v > 1), is(Optional.empty()));
			assertThat(_12.first((k, v) -> v > 1), is(Optional.of(Maps.entry("2", 2))));
			assertThat(_123.first((k, v) -> v > 1), is(Optional.of(Maps.entry("2", 2))));
		});
	}

	@Test
	public void lastByBiPredicate() {
		twice(() -> {
			assertThat(empty.last((k, v) -> v > 1), is(Optional.empty()));
			assertThat(_1.last((k, v) -> v > 1), is(Optional.empty()));
			assertThat(_12.last((k, v) -> v > 1), is(Optional.of(Maps.entry("2", 2))));
			assertThat(_123.last((k, v) -> v > 1), is(Optional.of(Maps.entry("3", 3))));
		});
	}

	@Test
	public void atByBiPredicate() {
		twice(() -> {
			assertThat(empty.at(0, (k, v) -> v > 1), is(Optional.empty()));
			assertThat(empty.at(17, (k, v) -> v > 1), is(Optional.empty()));

			assertThat(_1.at(0, (k, v) -> v > 1), is(Optional.empty()));
			assertThat(_1.at(17, (k, v) -> v > 1), is(Optional.empty()));

			assertThat(_12.at(0, (k, v) -> v > 1), is(Optional.of(Maps.entry("2", 2))));
			assertThat(_12.at(1, (k, v) -> v > 1), is(Optional.empty()));
			assertThat(_12.at(17, (k, v) -> v > 1), is(Optional.empty()));

			assertThat(_12345.at(0, (k, v) -> v > 1), is(Optional.of(Maps.entry("2", 2))));
			assertThat(_12345.at(1, (k, v) -> v > 1), is(Optional.of(Maps.entry("3", 3))));
			assertThat(_12345.at(3, (k, v) -> v > 1), is(Optional.of(Maps.entry("5", 5))));
			assertThat(_12345.at(4, (k, v) -> v > 1), is(Optional.empty()));
			assertThat(_12345.at(17, (k, v) -> v > 1), is(Optional.empty()));
		});
	}

	@Test
	public void window() {
		twice(() -> assertThat(_12345.window(3),
		                       contains(contains(Maps.entry("1", 1), Maps.entry("2", 2), Maps.entry("3", 3)),
		                                contains(Maps.entry("2", 2), Maps.entry("3", 3), Maps.entry("4", 4)),
		                                contains(Maps.entry("3", 3), Maps.entry("4", 4), Maps.entry("5", 5)))));
	}

	@Test
	public void windowWithStep() {
		twice(() -> assertThat(_12345.window(3, 2),
		                       contains(contains(Maps.entry("1", 1), Maps.entry("2", 2), Maps.entry("3", 3)),
		                                contains(Maps.entry("3", 3), Maps.entry("4", 4), Maps.entry("5", 5)))));
	}

	@Test
	public void batch() {
		twice(() -> assertThat(_12345.batch(3),
		                       contains(contains(Maps.entry("1", 1), Maps.entry("2", 2), Maps.entry("3", 3)),
		                                contains(Maps.entry("4", 4), Maps.entry("5", 5)))));
	}

	@SuppressWarnings("uncheckeed")
	@Test
	public void batchOnPredicate() {
		Sequence<EntrySequence<String, Integer>> emptyPartitioned = empty.batch((a, b) -> a.getValue() > b.getValue());
		twice(() -> assertThat(emptyPartitioned, is(emptyIterable())));

		Sequence<EntrySequence<String, Integer>> onePartitioned = _1.batch((a, b) -> a.getValue() > b.getValue());
		twice(() -> assertThat(onePartitioned, contains(contains(Maps.entry("1", 1)))));

		Sequence<EntrySequence<String, Integer>> twoPartitioned = _12.batch((a, b) -> a.getValue() > b.getValue());
		twice(() -> assertThat(twoPartitioned, contains(contains(Maps.entry("1", 1), Maps.entry("2", 2)))));

		Sequence<EntrySequence<String, Integer>> threePartitioned = _123.batch((a, b) -> a.getValue() > b.getValue());
		twice(() -> assertThat(threePartitioned,
		                       contains(contains(Maps.entry("1", 1), Maps.entry("2", 2), Maps.entry("3", 3)))));

		Sequence<EntrySequence<String, Integer>> threeRandomPartitioned =
				random3.batch((a, b) -> a.getValue() > b.getValue());
		twice(() -> assertThat(threeRandomPartitioned, contains(contains(Maps.entry("4", 4)),
		                                                        contains(Maps.entry("2", 2), Maps.entry("3", 3)))));

		Sequence<EntrySequence<String, Integer>> nineRandomPartitioned =
				random9.batch((a, b) -> a.getValue() > b.getValue());
		twice(() -> assertThat(nineRandomPartitioned, contains(contains(Maps.entry("67", 67)),
		                                                       contains(Maps.entry("5", 5), Maps.entry("43", 43)),
		                                                       contains(Maps.entry("3", 3), Maps.entry("5", 5),
		                                                                Maps.entry("7", 7), Maps.entry("24", 24)),
		                                                       contains(Maps.entry("5", 5), Maps.entry("67", 67)))));
	}

	@SuppressWarnings("unchecked")
	@Test
	public void batchOnQuaternaryPredicate() {
		Sequence<EntrySequence<String, Integer>> emptyPartitioned = empty.batch((a, b, c, d) -> b > d);
		twice(() -> assertThat(emptyPartitioned, is(emptyIterable())));

		Sequence<EntrySequence<String, Integer>> onePartitioned = _1.batch((a, b, c, d) -> b > d);
		twice(() -> assertThat(onePartitioned, contains(contains(Maps.entry("1", 1)))));

		Sequence<EntrySequence<String, Integer>> twoPartitioned = _12.batch((a, b, c, d) -> b > d);
		twice(() -> assertThat(twoPartitioned, contains(contains(Maps.entry("1", 1), Maps.entry("2", 2)))));

		Sequence<EntrySequence<String, Integer>> threePartitioned = _123.batch((a, b, c, d) -> b > d);
		twice(() -> assertThat(threePartitioned,
		                       contains(contains(Maps.entry("1", 1), Maps.entry("2", 2), Maps.entry("3", 3)))));

		Sequence<EntrySequence<String, Integer>> threeRandomPartitioned = random3.batch((a, b, c, d) -> b > d);
		twice(() -> assertThat(threeRandomPartitioned, contains(contains(Maps.entry("4", 4)),
		                                                        contains(Maps.entry("2", 2), Maps.entry("3", 3)))));

		Sequence<EntrySequence<String, Integer>> nineRandomPartitioned = random9.batch((a, b, c, d) -> b > d);
		twice(() -> assertThat(nineRandomPartitioned, contains(contains(Maps.entry("67", 67)),
		                                                       contains(Maps.entry("5", 5), Maps.entry("43", 43)),
		                                                       contains(Maps.entry("3", 3), Maps.entry("5", 5),
		                                                                Maps.entry("7", 7), Maps.entry("24", 24)),
		                                                       contains(Maps.entry("5", 5), Maps.entry("67", 67)))));
	}

	@SuppressWarnings("unchecked")
	@Test
	public void split() {
		Sequence<EntrySequence<String, Integer>> emptySplit = empty.split(Maps.entry("3", 3));
		twice(() -> assertThat(emptySplit, is(emptyIterable())));

		Sequence<EntrySequence<String, Integer>> oneSplit = _1.split(Maps.entry("3", 3));
		twice(() -> assertThat(oneSplit, contains(contains(Maps.entry("1", 1)))));

		Sequence<EntrySequence<String, Integer>> twoSplit = _12.split(Maps.entry("3", 3));
		twice(() -> assertThat(twoSplit, contains(contains(Maps.entry("1", 1), Maps.entry("2", 2)))));

		Sequence<EntrySequence<String, Integer>> threeSplit = _123.split(Maps.entry("3", 3));
		twice(() -> assertThat(threeSplit, contains(contains(Maps.entry("1", 1), Maps.entry("2", 2)))));

		Sequence<EntrySequence<String, Integer>> fiveSplit = _12345.split(Maps.entry("3", 3));
		twice(() -> assertThat(fiveSplit, contains(contains(Maps.entry("1", 1), Maps.entry("2", 2)),
		                                           contains(Maps.entry("4", 4), Maps.entry("5", 5)))));

		Sequence<EntrySequence<String, Integer>> nineSplit = _123456789.split(Maps.entry("3", 3));
		twice(() -> assertThat(nineSplit, contains(contains(Maps.entry("1", 1), Maps.entry("2", 2)),
		                                           contains(Maps.entry("4", 4), Maps.entry("5", 5), Maps.entry("6", 6),
		                                                    Maps.entry("7", 7), Maps.entry("8", 8),
		                                                    Maps.entry("9", 9)))));
	}

	@SuppressWarnings("unchecked")
	@Test
	public void splitPredicate() {
		Sequence<EntrySequence<String, Integer>> emptySplit = empty.split(x -> x.getValue() % 3 == 0);
		twice(() -> assertThat(emptySplit, is(emptyIterable())));

		Sequence<EntrySequence<String, Integer>> oneSplit = _1.split(x -> x.getValue() % 3 == 0);
		twice(() -> assertThat(oneSplit, contains(contains(Maps.entry("1", 1)))));

		Sequence<EntrySequence<String, Integer>> twoSplit = _12.split(x -> x.getValue() % 3 == 0);
		twice(() -> assertThat(twoSplit, contains(contains(Maps.entry("1", 1), Maps.entry("2", 2)))));

		Sequence<EntrySequence<String, Integer>> threeSplit = _123.split(x -> x.getValue() % 3 == 0);
		twice(() -> assertThat(threeSplit, contains(contains(Maps.entry("1", 1), Maps.entry("2", 2)))));

		Sequence<EntrySequence<String, Integer>> fiveSplit = _12345.split(x -> x.getValue() % 3 == 0);
		twice(() -> assertThat(fiveSplit, contains(contains(Maps.entry("1", 1), Maps.entry("2", 2)),
		                                           contains(Maps.entry("4", 4), Maps.entry("5", 5)))));

		Sequence<EntrySequence<String, Integer>> nineSplit = _123456789.split(x -> x.getValue() % 3 == 0);
		twice(() -> assertThat(nineSplit, contains(contains(Maps.entry("1", 1), Maps.entry("2", 2)),
		                                           contains(Maps.entry("4", 4), Maps.entry("5", 5)),
		                                           contains(Maps.entry("7", 7), Maps.entry("8", 8)))));
	}

	@SuppressWarnings("unchecked")
	@Test
	public void splitKeyValue() {
		Sequence<EntrySequence<String, Integer>> emptySplit = empty.split((k, v) -> v % 3 == 0);
		twice(() -> assertThat(emptySplit, is(emptyIterable())));

		Sequence<EntrySequence<String, Integer>> oneSplit = _1.split((k, v) -> v % 3 == 0);
		twice(() -> assertThat(oneSplit, contains(contains(Maps.entry("1", 1)))));

		Sequence<EntrySequence<String, Integer>> twoSplit = _12.split((k, v) -> v % 3 == 0);
		twice(() -> assertThat(twoSplit, contains(contains(Maps.entry("1", 1), Maps.entry("2", 2)))));

		Sequence<EntrySequence<String, Integer>> threeSplit = _123.split((k, v) -> v % 3 == 0);
		twice(() -> assertThat(threeSplit, contains(contains(Maps.entry("1", 1), Maps.entry("2", 2)))));

		Sequence<EntrySequence<String, Integer>> fiveSplit = _12345.split((k, v) -> v % 3 == 0);
		twice(() -> assertThat(fiveSplit, contains(contains(Maps.entry("1", 1), Maps.entry("2", 2)),
		                                           contains(Maps.entry("4", 4), Maps.entry("5", 5)))));

		Sequence<EntrySequence<String, Integer>> nineSplit = _123456789.split((k, v) -> v % 3 == 0);
		twice(() -> assertThat(nineSplit, contains(contains(Maps.entry("1", 1), Maps.entry("2", 2)),
		                                           contains(Maps.entry("4", 4), Maps.entry("5", 5)),
		                                           contains(Maps.entry("7", 7), Maps.entry("8", 8)))));
	}

	@Test
	public void step() {
		twice(() -> assertThat(_123456789.step(3),
		                       contains(Maps.entry("1", 1), Maps.entry("4", 4), Maps.entry("7", 7))));
	}

	@Test
	public void distinct() {
		EntrySequence<String, Integer> emptyDistinct = empty.distinct();
		twice(() -> assertThat(emptyDistinct, emptyIterable()));

		EntrySequence<String, Integer> oneDistinct = random1.distinct();
		twice(() -> assertThat(oneDistinct, contains(Maps.entry("17", 17))));

		EntrySequence<String, Integer> twoDuplicatesDistinct =
				EntrySequence.of(Maps.entry("17", 17), Maps.entry("17", 17)).distinct();
		twice(() -> assertThat(twoDuplicatesDistinct, contains(Maps.entry("17", 17))));

		EntrySequence<String, Integer> nineDistinct = random9.distinct();
		twice(() -> assertThat(nineDistinct, contains(Maps.entry("67", 67), Maps.entry("5", 5), Maps.entry("43", 43),
		                                              Maps.entry("3", 3), Maps.entry("7", 7), Maps.entry("24", 24))));
	}

	@Test
	public void sorted() {
		EntrySequence<String, Integer> emptySorted = empty.sorted();
		twice(() -> assertThat(emptySorted, emptyIterable()));

		EntrySequence<String, Integer> oneSorted = random1.sorted();
		twice(() -> assertThat(oneSorted, contains(Maps.entry("17", 17))));

		EntrySequence<String, Integer> twoSorted = random2.sorted();
		twice(() -> assertThat(twoSorted, contains(Maps.entry("17", 17), Maps.entry("32", 32))));

		EntrySequence<String, Integer> nineSorted = random9.sorted();
		twice(() -> assertThat(nineSorted, // String sorting on first item
		                       contains(Maps.entry("24", 24), Maps.entry("3", 3), Maps.entry("43", 43),
		                                Maps.entry("5", 5), Maps.entry("5", 5), Maps.entry("5", 5),
		                                Maps.entry("67", 67), Maps.entry("67", 67), Maps.entry("7", 7))));
	}

	@Test
	public void sortedComparator() {
		EntrySequence<String, Integer> emptySorted = empty.sorted((Comparator) Comparator.reverseOrder());
		twice(() -> assertThat(emptySorted, emptyIterable()));

		EntrySequence<String, Integer> oneSorted = random1.sorted((Comparator) Comparator.reverseOrder());
		twice(() -> assertThat(oneSorted, contains(Maps.entry("17", 17))));

		EntrySequence<String, Integer> twoSorted = random2.sorted((Comparator) Comparator.reverseOrder());
		twice(() -> assertThat(twoSorted, contains(Maps.entry("32", 32), Maps.entry("17", 17))));

		EntrySequence<String, Integer> nineSorted = random9.sorted((Comparator) Comparator.reverseOrder());
		twice(() -> assertThat(nineSorted, // String sorting on first item reverse
		                       contains(Maps.entry("7", 7), Maps.entry("67", 67), Maps.entry("67", 67),
		                                Maps.entry("5", 5), Maps.entry("5", 5), Maps.entry("5", 5),
		                                Maps.entry("43", 43), Maps.entry("3", 3), Maps.entry("24", 24))));
	}

	@Test
	public void min() {
		twice(() -> assertThat(empty.min(), is(Optional.empty())));
		twice(() -> assertThat(random1.min(), is(Optional.of(Maps.entry("17", 17)))));
		twice(() -> assertThat(random2.min(), is(Optional.of(Maps.entry("17", 17)))));
		twice(() -> assertThat(random9.min(), is(Optional.of(Maps.entry("24", 24)))));
	}

	@Test
	public void max() {
		twice(() -> assertThat(empty.max(), is(Optional.empty())));
		twice(() -> assertThat(random1.max(), is(Optional.of(Maps.entry("17", 17)))));
		twice(() -> assertThat(random2.max(), is(Optional.of(Maps.entry("32", 32)))));
		twice(() -> assertThat(random9.max(), is(Optional.of(Maps.entry("7", 7)))));
	}

	@Test
	public void minByComparator() {
		twice(() -> assertThat(empty.min((Comparator) Comparator.reverseOrder()), is(Optional.empty())));
		twice(() -> assertThat(random1.min((Comparator) Comparator.reverseOrder()),
		                       is(Optional.of(Maps.entry("17", 17)))));
		twice(() -> assertThat(random2.min((Comparator) Comparator.reverseOrder()),
		                       is(Optional.of(Maps.entry("32", 32)))));
		twice(() -> assertThat(random9.min((Comparator) Comparator.reverseOrder()),
		                       is(Optional.of(Maps.entry("7", 7)))));
	}

	@Test
	public void maxByComparator() {
		twice(() -> assertThat(empty.max((Comparator) Comparator.reverseOrder()), is(Optional.empty())));
		twice(() -> assertThat(random1.max((Comparator) Comparator.reverseOrder()),
		                       is(Optional.of(Maps.entry("17", 17)))));
		twice(() -> assertThat(random2.max((Comparator) Comparator.reverseOrder()),
		                       is(Optional.of(Maps.entry("17", 17)))));
		twice(() -> assertThat(random9.max((Comparator) Comparator.reverseOrder()),
		                       is(Optional.of(Maps.entry("24", 24)))));
	}

	@Test
	public void size() {
		twice(() -> assertThat(empty.size(), is(0)));
		twice(() -> assertThat(_1.size(), is(1)));
		twice(() -> assertThat(_12.size(), is(2)));
		twice(() -> assertThat(_123456789.size(), is(9)));
	}

	@Test
	public void any() {
		twice(() -> assertThat(_123.any((s, x) -> x > 0 && x == parseInt(s)), is(true)));
		twice(() -> assertThat(_123.any((s, x) -> x > 2 && x == parseInt(s)), is(true)));
		twice(() -> assertThat(_123.any((s, x) -> x > 4 && x == parseInt(s)), is(false)));
	}

	@Test
	public void all() {
		twice(() -> assertThat(_123.all((s, x) -> x > 0 && x == parseInt(s)), is(true)));
		twice(() -> assertThat(_123.all((s, x) -> x > 2 && x == parseInt(s)), is(false)));
		twice(() -> assertThat(_123.all((s, x) -> x > 4 && x == parseInt(s)), is(false)));
	}

	@Test
	public void none() {
		twice(() -> assertThat(_123.none((s, x) -> x > 0 && x == parseInt(s)), is(false)));
		twice(() -> assertThat(_123.none((s, x) -> x > 2 && x == parseInt(s)), is(false)));
		twice(() -> assertThat(_123.none((s, x) -> x > 4 && x == parseInt(s)), is(true)));
	}

	@Test
	public void peek() {
		EntrySequence<String, Integer> peekEmpty = empty.peek((l, r) -> {
			throw new IllegalStateException("Should not get called");
		});
		twice(() -> assertThat(peekEmpty, is(emptyIterable())));

		AtomicInteger index = new AtomicInteger();
		EntrySequence<String, Integer> peekOne = _1.peek((l, r) -> {
			index.getAndIncrement();
			assertThat(l, is(String.valueOf(index.get())));
			assertThat(r, is(index.get()));
		});
		twiceIndexed(index, 1, () -> assertThat(peekOne, contains(Maps.entry("1", 1))));

		EntrySequence<String, Integer> peekTwo = _12.peek((l, r) -> {
			index.getAndIncrement();
			assertThat(l, is(String.valueOf(index.get())));
			assertThat(r, is(index.get()));
		});
		twiceIndexed(index, 2, () -> assertThat(peekTwo, contains(Maps.entry("1", 1), Maps.entry("2", 2))));

		EntrySequence<String, Integer> peek = _12345.peek((l, r) -> {
			index.getAndIncrement();
			assertThat(l, is(String.valueOf(index.get())));
			assertThat(r, is(index.get()));
		});
		twiceIndexed(index, 5, () -> assertThat(peek, contains(Maps.entry("1", 1), Maps.entry("2", 2),
		                                                       Maps.entry("3", 3), Maps.entry("4", 4),
		                                                       Maps.entry("5", 5))));
	}

	@Test
	public void peekIndexed() {
		EntrySequence<String, Integer> peekEmpty = empty.peekIndexed((l, r, x) -> {
			throw new IllegalStateException("Should not get called");
		});
		twice(() -> assertThat(peekEmpty, is(emptyIterable())));

		AtomicInteger index = new AtomicInteger();
		EntrySequence<String, Integer> peekOne = _1.peekIndexed((l, r, x) -> {
			assertThat(x, is(index.getAndIncrement()));
			assertThat(l, is(String.valueOf(index.get())));
			assertThat(r, is((int) index.get()));
		});
		twiceIndexed(index, 1, () -> assertThat(peekOne, contains(Maps.entry("1", 1))));

		EntrySequence<String, Integer> peekTwo = _12.peekIndexed((l, r, x) -> {
			assertThat(x, is(index.getAndIncrement()));
			assertThat(l, is(String.valueOf(index.get())));
			assertThat(r, is((int) index.get()));
		});
		twiceIndexed(index, 2, () -> assertThat(peekTwo, contains(Maps.entry("1", 1), Maps.entry("2", 2))));

		EntrySequence<String, Integer> peek = _12345.peekIndexed((l, r, x) -> {
			assertThat(x, is(index.getAndIncrement()));
			assertThat(l, is(String.valueOf(index.get())));
			assertThat(r, is((int) index.get()));
		});
		twiceIndexed(index, 5, () -> assertThat(peek, contains(Maps.entry("1", 1), Maps.entry("2", 2),
		                                                       Maps.entry("3", 3), Maps.entry("4", 4),
		                                                       Maps.entry("5", 5))));
	}

	@Test
	public void peekEntry() {
		EntrySequence<String, Integer> peekEmpty = empty.peek(p -> {
			throw new IllegalStateException("Should not get called");
		});
		twice(() -> assertThat(peekEmpty, is(emptyIterable())));

		AtomicInteger value = new AtomicInteger(1);
		EntrySequence<String, Integer> peekOne = _1.peek(p -> {
			assertThat(p, is(Maps.entry(String.valueOf(value.get()), value.getAndIncrement())));
		});
		twiceIndexed(value, 1, () -> assertThat(peekOne, contains(Maps.entry("1", 1))));

		EntrySequence<String, Integer> peekTwo = _12.peek(p -> {
			assertThat(p, is(Maps.entry(String.valueOf(value.get()), value.getAndIncrement())));
		});
		twiceIndexed(value, 2, () -> assertThat(peekTwo, contains(Maps.entry("1", 1), Maps.entry("2", 2))));

		EntrySequence<String, Integer> peek = _12345.peek(p -> {
			assertThat(p, is(Maps.entry(String.valueOf(value.get()), value.getAndIncrement())));
		});
		twiceIndexed(value, 5, () -> assertThat(peek, contains(Maps.entry("1", 1), Maps.entry("2", 2),
		                                                       Maps.entry("3", 3), Maps.entry("4", 4),
		                                                       Maps.entry("5", 5))));
	}

	@Test
	public void peekIndexedEntry() {
		EntrySequence<String, Integer> peekEmpty = empty.peekIndexed((p, x) -> {
			throw new IllegalStateException("Should not get called");
		});
		twice(() -> assertThat(peekEmpty, is(emptyIterable())));

		AtomicInteger index = new AtomicInteger();
		EntrySequence<String, Integer> peekOne = _1.peekIndexed((p, x) -> {
			assertThat(x, is(index.getAndIncrement()));
			assertThat(p, is(Maps.entry(String.valueOf(index.get()), (int) index.get())));
		});
		twiceIndexed(index, 1, () -> assertThat(peekOne, contains(Maps.entry("1", 1))));

		EntrySequence<String, Integer> peekTwo = _12.peekIndexed((p, x) -> {
			assertThat(x, is(index.getAndIncrement()));
			assertThat(p, is(Maps.entry(String.valueOf(index.get()), (int) index.get())));
		});
		twiceIndexed(index, 2, () -> assertThat(peekTwo, contains(Maps.entry("1", 1), Maps.entry("2", 2))));

		EntrySequence<String, Integer> peek = _12345.peekIndexed((p, x) -> {
			assertThat(x, is(index.getAndIncrement()));
			assertThat(p, is(Maps.entry(String.valueOf(index.get()), (int) index.get())));
		});
		twiceIndexed(index, 5, () -> assertThat(peek, contains(Maps.entry("1", 1), Maps.entry("2", 2),
		                                                       Maps.entry("3", 3), Maps.entry("4", 4),
		                                                       Maps.entry("5", 5))));
	}

	@Test
	public void mapToChar() {
		CharSeq emptyChars = empty.toChars((k, v) -> (char) (v + 'a' - 1));
		twice(() -> assertThat(emptyChars, is(emptyIterable())));

		CharSeq charSeq = _12345.toChars((k, v) -> (char) (v + 'a' - 1));
		twice(() -> assertThat(charSeq, contains('a', 'b', 'c', 'd', 'e')));
	}

	@Test
	public void mapToInt() {
		IntSequence emptyInts = empty.toInts((k, v) -> v + 1);
		twice(() -> assertThat(emptyInts, is(emptyIterable())));

		IntSequence intSequence = _12345.toInts((k, v) -> v + 1);
		twice(() -> assertThat(intSequence, containsInts(2, 3, 4, 5, 6)));
	}

	@Test
	public void mapToLong() {
		LongSequence emptyLongs = empty.toLongs((k, v) -> v + 1);
		twice(() -> assertThat(emptyLongs, is(emptyIterable())));

		LongSequence longSequence = _12345.toLongs((k, v) -> v + 1);
		twice(() -> assertThat(longSequence, containsLongs(2L, 3L, 4L, 5L, 6L)));
	}

	@Test
	public void mapToDouble() {
		DoubleSequence emptyDoubles = empty.toDoubles((k, v) -> v + 1);
		twice(() -> assertThat(emptyDoubles, is(emptyIterable())));

		DoubleSequence doubleSequence = _12345.toDoubles((k, v) -> v + 1);
		twice(() -> assertThat(doubleSequence, contains(2.0, 3.0, 4.0, 5.0, 6.0)));
	}

	@Test
	public void mapToCharFunction() {
		CharSeq emptyChars = empty.toChars(e -> (char) (e.getValue() + 'a' - 1));
		twice(() -> assertThat(emptyChars, is(emptyIterable())));

		CharSeq charSeq = _12345.toChars(e -> (char) (e.getValue() + 'a' - 1));
		twice(() -> assertThat(charSeq, contains('a', 'b', 'c', 'd', 'e')));
	}

	@Test
	public void mapToIntFunction() {
		IntSequence emptyInts = empty.toInts(e -> e.getValue() + 1);
		twice(() -> assertThat(emptyInts, is(emptyIterable())));

		IntSequence intSequence = _12345.toInts(e -> e.getValue() + 1);
		twice(() -> assertThat(intSequence, containsInts(2, 3, 4, 5, 6)));
	}

	@Test
	public void mapToLongFunction() {
		LongSequence emptyLongs = empty.toLongs(e -> e.getValue() + 1);
		twice(() -> assertThat(emptyLongs, is(emptyIterable())));

		LongSequence longSequence = _12345.toLongs(e -> e.getValue() + 1);
		twice(() -> assertThat(longSequence, containsLongs(2L, 3L, 4L, 5L, 6L)));
	}

	@Test
	public void mapToDoubleFunction() {
		DoubleSequence emptyDoubles = empty.toDoubles(e -> e.getValue() + 1);
		twice(() -> assertThat(emptyDoubles, is(emptyIterable())));

		DoubleSequence doubleSequence = _12345.toDoubles(e -> e.getValue() + 1);
		twice(() -> assertThat(doubleSequence, contains(2.0, 3.0, 4.0, 5.0, 6.0)));
	}

	@Test
	public void repeat() {
		EntrySequence<String, Integer> repeatEmpty = empty.repeat();
		twice(() -> assertThat(repeatEmpty, is(emptyIterable())));

		EntrySequence<String, Integer> repeatOne = _1.repeat();
		twice(() -> assertThat(repeatOne.limit(3),
		                       contains(Maps.entry("1", 1), Maps.entry("1", 1), Maps.entry("1", 1))));

		EntrySequence<String, Integer> repeatTwo = _12.repeat();
		twice(() -> assertThat(repeatTwo.limit(5),
		                       contains(Maps.entry("1", 1), Maps.entry("2", 2), Maps.entry("1", 1), Maps.entry("2", 2),
		                                Maps.entry("1", 1))));

		EntrySequence<String, Integer> repeatThree = _123.repeat();
		twice(() -> assertThat(repeatThree.limit(8),
		                       contains(Maps.entry("1", 1), Maps.entry("2", 2), Maps.entry("3", 3), Maps.entry("1", 1),
		                                Maps.entry("2", 2), Maps.entry("3", 3), Maps.entry("1", 1),
		                                Maps.entry("2", 2))));

		EntrySequence<String, Integer> repeatVarying = EntrySequence.from(new Iterable<Entry<String, Integer>>() {
			private List<Entry<String, Integer>> list =
					asList(Maps.entry("1", 1), Maps.entry("2", 2), Maps.entry("3", 3));
			int end = list.size();

			@Override
			public Iterator<Entry<String, Integer>> iterator() {
				List<Entry<String, Integer>> subList = list.subList(0, end);
				end = end > 0 ? end - 1 : 0;
				return subList.iterator();
			}
		}).repeat();
		assertThat(repeatVarying,
		           contains(Maps.entry("1", 1), Maps.entry("2", 2), Maps.entry("3", 3), Maps.entry("1", 1),
		                    Maps.entry("2", 2), Maps.entry("1", 1)));
	}

	@Test
	public void repeatTwice() {
		EntrySequence<String, Integer> repeatEmpty = empty.repeat(2);
		twice(() -> assertThat(repeatEmpty, is(emptyIterable())));

		EntrySequence<String, Integer> repeatOne = _1.repeat(2);
		twice(() -> assertThat(repeatOne, contains(Maps.entry("1", 1), Maps.entry("1", 1))));

		EntrySequence<String, Integer> repeatTwo = _12.repeat(2);
		twice(() -> assertThat(repeatTwo, contains(Maps.entry("1", 1), Maps.entry("2", 2), Maps.entry("1", 1),
		                                           Maps.entry("2", 2))));

		EntrySequence<String, Integer> repeatThree = _123.repeat(2);
		twice(() -> assertThat(repeatThree,
		                       contains(Maps.entry("1", 1), Maps.entry("2", 2), Maps.entry("3", 3), Maps.entry("1", 1),
		                                Maps.entry("2", 2), Maps.entry("3", 3))));

		EntrySequence<String, Integer> repeatVarying = EntrySequence.from(new Iterable<Entry<String, Integer>>() {
			private List<Entry<String, Integer>> list =
					asList(Maps.entry("1", 1), Maps.entry("2", 2), Maps.entry("3", 3));
			int end = list.size();

			@Override
			public Iterator<Entry<String, Integer>> iterator() {
				List<Entry<String, Integer>> subList = list.subList(0, end);
				end = end > 0 ? end - 1 : 0;
				return subList.iterator();
			}
		}).repeat(2);
		assertThat(repeatVarying,
		           contains(Maps.entry("1", 1), Maps.entry("2", 2), Maps.entry("3", 3), Maps.entry("1", 1),
		                    Maps.entry("2", 2)));
	}

	@Test
	public void repeatZero() {
		EntrySequence<String, Integer> repeatEmpty = empty.repeat(0);
		twice(() -> assertThat(repeatEmpty, is(emptyIterable())));

		EntrySequence<String, Integer> repeatOne = _1.repeat(0);
		twice(() -> assertThat(repeatOne, is(emptyIterable())));

		EntrySequence<String, Integer> repeatTwo = _12.repeat(0);
		twice(() -> assertThat(repeatTwo, is(emptyIterable())));

		EntrySequence<String, Integer> repeatThree = _123.repeat(0);
		twice(() -> assertThat(repeatThree, is(emptyIterable())));
	}

	@Test
	public void generate() {
		Queue<Entry<String, Integer>> queue = new ArrayDeque<>(asList(Maps.entry("1", 1), Maps.entry("2", 2),
		                                                              Maps.entry("3", 3), Maps.entry("4", 4),
		                                                              Maps.entry("5", 5)));
		EntrySequence<String, Integer> sequence = EntrySequence.generate(queue::poll);

		assertThat(sequence, beginsWith(Maps.entry("1", 1), Maps.entry("2", 2), Maps.entry("3", 3), Maps.entry("4", 4),
		                                Maps.entry("5", 5), null));
		assertThat(sequence, beginsWith((Entry<String, Integer>) null));
	}

	@Test
	public void multiGenerate() {
		EntrySequence<String, Integer> sequence = EntrySequence.multiGenerate(() -> {
			Queue<Entry<String, Integer>> queue = new ArrayDeque<>(asList(Maps.entry("1", 1), Maps.entry("2", 2),
			                                                              Maps.entry("3", 3), Maps.entry("4", 4),
			                                                              Maps.entry("5", 5)));
			return queue::poll;
		});

		twice(() -> assertThat(sequence, beginsWith(Maps.entry("1", 1), Maps.entry("2", 2), Maps.entry("3", 3),
		                                            Maps.entry("4", 4), Maps.entry("5", 5), null)));
	}

	@Test
	public void reverse() {
		EntrySequence<String, Integer> emptyReversed = empty.reverse();
		twice(() -> assertThat(emptyReversed, is(emptyIterable())));

		EntrySequence<String, Integer> oneReversed = _1.reverse();
		twice(() -> assertThat(oneReversed, contains(Maps.entry("1", 1))));

		EntrySequence<String, Integer> twoReversed = _12.reverse();
		twice(() -> assertThat(twoReversed, contains(Maps.entry("2", 2), Maps.entry("1", 1))));

		EntrySequence<String, Integer> threeReversed = _123.reverse();
		twice(() -> assertThat(threeReversed, contains(Maps.entry("3", 3), Maps.entry("2", 2), Maps.entry("1", 1))));

		EntrySequence<String, Integer> nineReversed = _123456789.reverse();
		twice(() -> assertThat(nineReversed,
		                       contains(Maps.entry("9", 9), Maps.entry("8", 8), Maps.entry("7", 7), Maps.entry("6", 6),
		                                Maps.entry("5", 5), Maps.entry("4", 4), Maps.entry("3", 3), Maps.entry("2", 2),
		                                Maps.entry("1", 1))));
	}

	@Test
	public void shuffle() {
		EntrySequence<String, Integer> emptyShuffled = empty.shuffle();
		twice(() -> assertThat(emptyShuffled, is(emptyIterable())));

		EntrySequence<String, Integer> oneShuffled = _1.shuffle();
		twice(() -> assertThat(oneShuffled, contains(Maps.entry("1", 1))));

		EntrySequence<String, Integer> twoShuffled = _12.shuffle();
		twice(() -> assertThat(twoShuffled, containsInAnyOrder(Maps.entry("1", 1), Maps.entry("2", 2))));

		EntrySequence<String, Integer> threeShuffled = _123.shuffle();
		twice(() -> assertThat(threeShuffled,
		                       containsInAnyOrder(Maps.entry("1", 1), Maps.entry("2", 2), Maps.entry("3", 3))));

		EntrySequence<String, Integer> nineShuffled = _123456789.shuffle();
		twice(() -> assertThat(nineShuffled,
		                       containsInAnyOrder(Maps.entry("1", 1), Maps.entry("2", 2), Maps.entry("3", 3),
		                                          Maps.entry("4", 4), Maps.entry("5", 5), Maps.entry("6", 6),
		                                          Maps.entry("7", 7), Maps.entry("8", 8), Maps.entry("9", 9))));
	}

	@Test
	public void shuffleWithRandomSource() {
		EntrySequence<String, Integer> emptyShuffled = empty.shuffle(new Random(17));
		twice(() -> assertThat(emptyShuffled, is(emptyIterable())));

		EntrySequence<String, Integer> oneShuffled = _1.shuffle(new Random(17));
		twice(() -> assertThat(oneShuffled, contains(Maps.entry("1", 1))));

		EntrySequence<String, Integer> twoShuffled = _12.shuffle(new Random(17));
		assertThat(twoShuffled, contains(Maps.entry("1", 1), Maps.entry("2", 2)));
		assertThat(twoShuffled, contains(Maps.entry("1", 1), Maps.entry("2", 2)));
		assertThat(twoShuffled, contains(Maps.entry("1", 1), Maps.entry("2", 2)));
		assertThat(twoShuffled, contains(Maps.entry("1", 1), Maps.entry("2", 2)));
		assertThat(twoShuffled, contains(Maps.entry("2", 2), Maps.entry("1", 1)));
		assertThat(twoShuffled, contains(Maps.entry("2", 2), Maps.entry("1", 1)));
		assertThat(twoShuffled, contains(Maps.entry("1", 1), Maps.entry("2", 2)));
		assertThat(twoShuffled, contains(Maps.entry("1", 1), Maps.entry("2", 2)));

		EntrySequence<String, Integer> threeShuffled = _123.shuffle(new Random(17));
		assertThat(threeShuffled, contains(Maps.entry("3", 3), Maps.entry("2", 2), Maps.entry("1", 1)));
		assertThat(threeShuffled, contains(Maps.entry("1", 1), Maps.entry("3", 3), Maps.entry("2", 2)));

		EntrySequence<String, Integer> nineShuffled = _123456789.shuffle(new Random(17));
		assertThat(nineShuffled,
		           contains(Maps.entry("1", 1), Maps.entry("8", 8), Maps.entry("4", 4), Maps.entry("2", 2),
		                    Maps.entry("6", 6), Maps.entry("3", 3), Maps.entry("5", 5), Maps.entry("9", 9),
		                    Maps.entry("7", 7)));
		assertThat(nineShuffled,
		           contains(Maps.entry("6", 6), Maps.entry("3", 3), Maps.entry("5", 5), Maps.entry("2", 2),
		                    Maps.entry("9", 9), Maps.entry("4", 4), Maps.entry("1", 1), Maps.entry("7", 7),
		                    Maps.entry("8", 8)));
	}

	@Test
	public void shuffleWithRandomSupplier() {
		EntrySequence<String, Integer> emptyShuffled = empty.shuffle(() -> new Random(17));
		twice(() -> assertThat(emptyShuffled, is(emptyIterable())));

		EntrySequence<String, Integer> oneShuffled = _1.shuffle(() -> new Random(17));
		twice(() -> assertThat(oneShuffled, contains(Maps.entry("1", 1))));

		EntrySequence<String, Integer> twoShuffled = _12.shuffle(() -> new Random(17));
		twice(() -> assertThat(twoShuffled, contains(Maps.entry("1", 1), Maps.entry("2", 2))));

		EntrySequence<String, Integer> threeShuffled = _123.shuffle(() -> new Random(17));
		twice(() -> assertThat(threeShuffled, contains(Maps.entry("3", 3), Maps.entry("2", 2), Maps.entry("1", 1))));

		EntrySequence<String, Integer> nineShuffled = _123456789.shuffle(() -> new Random(17));
		twice(() -> assertThat(nineShuffled,
		                       contains(Maps.entry("1", 1), Maps.entry("8", 8), Maps.entry("4", 4), Maps.entry("2", 2),
		                                Maps.entry("6", 6), Maps.entry("3", 3), Maps.entry("5", 5), Maps.entry("9", 9),
		                                Maps.entry("7", 7))));
	}

	@Test
	public void flatten() {
		Sequence<Object> emptyFlattened = empty.flatten();
		twice(() -> assertThat(emptyFlattened, is(emptyIterable())));

		Sequence<Object> oneFlattened = _1.flatten();
		twice(() -> assertThat(oneFlattened, contains("1", 1)));

		Sequence<Object> twoFlattened = _12.flatten();
		twice(() -> assertThat(twoFlattened, contains("1", 1, "2", 2)));

		Sequence<Object> fiveFlattened = _12345.flatten();
		twice(() -> assertThat(fiveFlattened, contains("1", 1, "2", 2, "3", 3, "4", 4, "5", 5)));
	}

	@Test
	public void flattenFunction() {
		EntrySequence<String, Integer> flattened = _123.flatten(entry -> Iterables.of(entry, Maps.entry("0", 0)));
		twice(() -> assertThat(flattened,
		                       contains(Maps.entry("1", 1), Maps.entry("0", 0), Maps.entry("2", 2), Maps.entry("0", 0),
		                                Maps.entry("3", 3), Maps.entry("0", 0))));
	}

	@Test
	public void flattenBiFunction() {
		EntrySequence<String, Integer> flattened =
				_123.flatten((k, v) -> Iterables.of(Maps.entry(k, v), Maps.entry("0", 0)));
		twice(() -> assertThat(flattened,
		                       contains(Maps.entry("1", 1), Maps.entry("0", 0), Maps.entry("2", 2), Maps.entry("0", 0),
		                                Maps.entry("3", 3), Maps.entry("0", 0))));
	}

	@Test
	public void flattenKeys() {
		EntrySequence<String, Integer> flattened = EntrySequence.<Iterable<String>, Integer>ofEntries(
				Iterables.of("1", "2", "3"), 1, Iterables.empty(), 2, Iterables.of("5", "6", "7"), 3)
				.flattenKeys(Entry::getKey);
		twice(() -> assertThat(flattened,
		                       contains(Maps.entry("1", 1), Maps.entry("2", 1), Maps.entry("3", 1), Maps.entry("5", 3),
		                                Maps.entry("6", 3), Maps.entry("7", 3))));
	}

	@Test
	public void flattenValues() {
		EntrySequence<String, Integer> flattened = EntrySequence.<String, Iterable<Integer>>ofEntries(
				"1", Iterables.of(1, 2, 3), "2", Iterables.empty(), "3", Iterables.of(2, 3, 4))
				.flattenValues(Entry::getValue);
		twice(() -> assertThat(flattened,
		                       contains(Maps.entry("1", 1), Maps.entry("1", 2), Maps.entry("1", 3), Maps.entry("3", 2),
		                                Maps.entry("3", 3), Maps.entry("3", 4))));
	}

	@Test
	public void clear() {
		Map<String, Integer> original = Maps.builder("1", 1).put("2", 2).put("3", 3).put("4", 4).build();

		EntrySequence<String, Integer> filtered = EntrySequence.from(original).filter((k, v) -> v % 2 != 0);
		filtered.clear();

		twice(() -> assertThat(filtered, is(emptyIterable())));
		twice(() -> assertThat(original.entrySet(), contains(Maps.entry("2", 2), Maps.entry("4", 4))));
	}

	@Test
	public void isEmpty() {
		twice(() -> assertThat(empty.isEmpty(), is(true)));
		twice(() -> assertThat(_1.isEmpty(), is(false)));
		twice(() -> assertThat(_12.isEmpty(), is(false)));
		twice(() -> assertThat(_12345.isEmpty(), is(false)));
	}

	@Test
	public void containsEntry() {
		assertThat(empty.contains(Maps.entry("17", 17)), is(false));

		assertThat(_12345.contains(Maps.entry("1", 1)), is(true));
		assertThat(_12345.contains(Maps.entry("3", 3)), is(true));
		assertThat(_12345.contains(Maps.entry("5", 5)), is(true));
		assertThat(_12345.contains(Maps.entry("17", 17)), is(false));
	}

	@Test
	public void containsEntryComponents() {
		assertThat(empty.contains("17", 17), is(false));

		assertThat(_12345.contains("1", 1), is(true));
		assertThat(_12345.contains("3", 3), is(true));
		assertThat(_12345.contains("5", 5), is(true));
		assertThat(_12345.contains("17", 17), is(false));
	}

	@Test
	public void containsAll() {
		assertThat(empty.containsAll(), is(true));
		assertThat(empty.containsAll(Maps.entry("17", 17), Maps.entry("18", 18), Maps.entry("19", 19)), is(false));

		assertThat(_12345.containsAll(), is(true));
		assertThat(_12345.containsAll(Maps.entry("1", 1)), is(true));
		assertThat(_12345.containsAll(Maps.entry("1", 1), Maps.entry("3", 3), Maps.entry("5", 5)), is(true));
		assertThat(_12345.containsAll(Maps.entry("1", 1), Maps.entry("2", 2), Maps.entry("3", 3), Maps.entry("4", 4),
		                              Maps.entry("5", 5)), is(true));
		assertThat(_12345.containsAll(Maps.entry("1", 1), Maps.entry("2", 2), Maps.entry("3", 3), Maps.entry("4", 4),
		                              Maps.entry("5", 5), Maps.entry("17", 17)), is(false));
		assertThat(_12345.containsAll(Maps.entry("17", 17), Maps.entry("18", 18), Maps.entry("19", 19)), is(false));
	}

	@Test
	public void containsAny() {
		assertThat(empty.containsAny(), is(false));
		assertThat(empty.containsAny(Maps.entry("17", 17), Maps.entry("18", 18), Maps.entry("19", 19)), is(false));

		assertThat(_12345.containsAny(), is(false));
		assertThat(_12345.containsAny(Maps.entry("1", 1)), is(true));
		assertThat(_12345.containsAny(Maps.entry("1", 1), Maps.entry("3", 3), Maps.entry("5", 5)), is(true));
		assertThat(_12345.containsAny(Maps.entry("1", 1), Maps.entry("2", 2), Maps.entry("3", 3), Maps.entry("4", 4),
		                              Maps.entry("5", 5)), is(true));
		assertThat(_12345.containsAny(Maps.entry("1", 1), Maps.entry("2", 2), Maps.entry("3", 3), Maps.entry("4", 4),
		                              Maps.entry("5", 5), Maps.entry("17", 17)), is(true));
		assertThat(_12345.containsAny(Maps.entry("17", 17), Maps.entry("18", 18), Maps.entry("19", 19)), is(false));
	}

	@Test
	public void containsAllIterable() {
		assertThat(empty.containsAll(Iterables.of()), is(true));
		assertThat(empty.containsAll(Iterables.of(Maps.entry("17", 17), Maps.entry("18", 18), Maps.entry("19", 19))),
		           is(false));

		assertThat(_12345.containsAll(Iterables.of()), is(true));
		assertThat(_12345.containsAll(Iterables.of(Maps.entry("1", 1))), is(true));
		assertThat(_12345.containsAll(Iterables.of(Maps.entry("1", 1), Maps.entry("3", 3), Maps.entry("5", 5))),
		           is(true));
		assertThat(_12345.containsAll(
				Iterables.of(Maps.entry("1", 1), Maps.entry("2", 2), Maps.entry("3", 3), Maps.entry("4", 4),
				             Maps.entry("5", 5))), is(true));
		assertThat(_12345.containsAll(
				Iterables.of(Maps.entry("1", 1), Maps.entry("2", 2), Maps.entry("3", 3), Maps.entry("4", 4),
				             Maps.entry("5", 5), Maps.entry("17", 17))), is(false));
		assertThat(_12345.containsAll(Iterables.of(Maps.entry("17", 17), Maps.entry("18", 18), Maps.entry("19", 19))),
		           is(false));
	}

	@Test
	public void containsAnyIterable() {
		assertThat(empty.containsAny(Iterables.of()), is(false));
		assertThat(empty.containsAny(Iterables.of(Maps.entry("17", 17), Maps.entry("18", 18), Maps.entry("19", 19))),
		           is(false));

		assertThat(_12345.containsAny(Iterables.of()), is(false));
		assertThat(_12345.containsAny(Iterables.of(Maps.entry("1", 1))), is(true));
		assertThat(_12345.containsAny(Iterables.of(Maps.entry("1", 1), Maps.entry("3", 3), Maps.entry("5", 5))),
		           is(true));
		assertThat(_12345.containsAny(
				Iterables.of(Maps.entry("1", 1), Maps.entry("2", 2), Maps.entry("3", 3), Maps.entry("4", 4),
				             Maps.entry("5", 5))), is(true));
		assertThat(_12345.containsAny(
				Iterables.of(Maps.entry("1", 1), Maps.entry("2", 2), Maps.entry("3", 3), Maps.entry("4", 4),
				             Maps.entry("5", 5), Maps.entry("17", 17))), is(true));
		assertThat(_12345.containsAny(Iterables.of(Maps.entry("17", 17), Maps.entry("18", 18), Maps.entry("19", 19))),
		           is(false));
	}
}<|MERGE_RESOLUTION|>--- conflicted
+++ resolved
@@ -1050,31 +1050,6 @@
 	}
 
 	@Test
-<<<<<<< HEAD
-=======
-	public void second() {
-		twice(() -> {
-			assertThat(empty.second(), is(Optional.empty()));
-			assertThat(_1.second(), is(Optional.empty()));
-			assertThat(_12.second(), is(Optional.of(Maps.entry("2", 2))));
-			assertThat(_123.second(), is(Optional.of(Maps.entry("2", 2))));
-			assertThat(_1234.second(), is(Optional.of(Maps.entry("2", 2))));
-		});
-	}
-
-	@Test
-	public void third() {
-		twice(() -> {
-			assertThat(empty.third(), is(Optional.empty()));
-			assertThat(_1.third(), is(Optional.empty()));
-			assertThat(_12.third(), is(Optional.empty()));
-			assertThat(_123.third(), is(Optional.of(Maps.entry("3", 3))));
-			assertThat(_1234.third(), is(Optional.of(Maps.entry("3", 3))));
-			assertThat(_12345.third(), is(Optional.of(Maps.entry("3", 3))));
-		});
-	}
-
-	@Test
 	public void last() {
 		twice(() -> {
 			assertThat(empty.last(), is(Optional.empty()));
@@ -1085,7 +1060,6 @@
 	}
 
 	@Test
->>>>>>> ddcf6c29
 	public void at() {
 		twice(() -> assertThat(empty.at(0), is(Optional.empty())));
 		twice(() -> assertThat(empty.at(17), is(Optional.empty())));
