--- conflicted
+++ resolved
@@ -109,11 +109,7 @@
 <dependency>
   <groupId>org.d2ab</groupId>
   <artifactId>sequence</artifactId>
-<<<<<<< HEAD
-  <version>[1.3.0,2.0)</version>
-=======
   <version>[2.0,3.0)</version>
->>>>>>> bdfa9fbc
 </dependency>
 ```
 
@@ -127,11 +123,7 @@
 }
 
 dependencies {
-<<<<<<< HEAD
-    compile 'org.d2ab:sequence:[1.3.0,2.0)'
-=======
     compile 'org.d2ab:sequence:[2.0,3.0)'
->>>>>>> bdfa9fbc
 }
 ```
 
